--- conflicted
+++ resolved
@@ -77,8 +77,6 @@
 	};
 };
 
-<<<<<<< HEAD
-=======
 &nand {
 	status = "okay";
 
@@ -99,7 +97,6 @@
 	};
 };
 
->>>>>>> d8ec26d7
 &mdio {
 	status = "okay";
 
