--- conflicted
+++ resolved
@@ -354,17 +354,13 @@
 	enable_hlt();
 }
 
-<<<<<<< HEAD
+static void omap2_pm_end(void)
+{
+	suspend_state = PM_SUSPEND_ON;
+}
+
 static const struct platform_suspend_ops omap_pm_ops = {
-=======
-static void omap2_pm_end(void)
-{
-	suspend_state = PM_SUSPEND_ON;
-}
-
-static struct platform_suspend_ops omap_pm_ops = {
 	.begin		= omap2_pm_begin,
->>>>>>> 90a8a73c
 	.prepare	= omap2_pm_prepare,
 	.enter		= omap2_pm_enter,
 	.finish		= omap2_pm_finish,
