/*
 * Copyright 2011 Paul Mackerras, IBM Corp. <paulus@au1.ibm.com>
 * Copyright (C) 2009. SUSE Linux Products GmbH. All rights reserved.
 *
 * Authors:
 *    Paul Mackerras <paulus@au1.ibm.com>
 *    Alexander Graf <agraf@suse.de>
 *    Kevin Wolf <mail@kevin-wolf.de>
 *
 * Description: KVM functions specific to running on Book 3S
 * processors in hypervisor mode (specifically POWER7 and later).
 *
 * This file is derived from arch/powerpc/kvm/book3s.c,
 * by Alexander Graf <agraf@suse.de>.
 *
 * This program is free software; you can redistribute it and/or modify
 * it under the terms of the GNU General Public License, version 2, as
 * published by the Free Software Foundation.
 */

#include <linux/kvm_host.h>
#include <linux/err.h>
#include <linux/slab.h>
#include <linux/preempt.h>
#include <linux/sched/signal.h>
#include <linux/sched/stat.h>
#include <linux/delay.h>
#include <linux/export.h>
#include <linux/fs.h>
#include <linux/anon_inodes.h>
#include <linux/cpu.h>
#include <linux/cpumask.h>
#include <linux/spinlock.h>
#include <linux/page-flags.h>
#include <linux/srcu.h>
#include <linux/miscdevice.h>
#include <linux/debugfs.h>
#include <linux/gfp.h>
#include <linux/vmalloc.h>
#include <linux/highmem.h>
#include <linux/hugetlb.h>
#include <linux/kvm_irqfd.h>
#include <linux/irqbypass.h>
#include <linux/module.h>
#include <linux/compiler.h>
#include <linux/of.h>

#include <asm/reg.h>
#include <asm/ppc-opcode.h>
#include <asm/disassemble.h>
#include <asm/cputable.h>
#include <asm/cacheflush.h>
#include <asm/tlbflush.h>
#include <linux/uaccess.h>
#include <asm/io.h>
#include <asm/kvm_ppc.h>
#include <asm/kvm_book3s.h>
#include <asm/mmu_context.h>
#include <asm/lppaca.h>
#include <asm/processor.h>
#include <asm/cputhreads.h>
#include <asm/page.h>
#include <asm/hvcall.h>
#include <asm/switch_to.h>
#include <asm/smp.h>
#include <asm/dbell.h>
#include <asm/hmi.h>
#include <asm/pnv-pci.h>
#include <asm/mmu.h>
#include <asm/opal.h>
#include <asm/xics.h>
#include <asm/xive.h>

#include "book3s.h"

#define CREATE_TRACE_POINTS
#include "trace_hv.h"

/* #define EXIT_DEBUG */
/* #define EXIT_DEBUG_SIMPLE */
/* #define EXIT_DEBUG_INT */

/* Used to indicate that a guest page fault needs to be handled */
#define RESUME_PAGE_FAULT	(RESUME_GUEST | RESUME_FLAG_ARCH1)
/* Used to indicate that a guest passthrough interrupt needs to be handled */
#define RESUME_PASSTHROUGH	(RESUME_GUEST | RESUME_FLAG_ARCH2)

/* Used as a "null" value for timebase values */
#define TB_NIL	(~(u64)0)

static DECLARE_BITMAP(default_enabled_hcalls, MAX_HCALL_OPCODE/4 + 1);

static int dynamic_mt_modes = 6;
module_param(dynamic_mt_modes, int, S_IRUGO | S_IWUSR);
MODULE_PARM_DESC(dynamic_mt_modes, "Set of allowed dynamic micro-threading modes: 0 (= none), 2, 4, or 6 (= 2 or 4)");
static int target_smt_mode;
module_param(target_smt_mode, int, S_IRUGO | S_IWUSR);
MODULE_PARM_DESC(target_smt_mode, "Target threads per core (0 = max)");

#ifdef CONFIG_KVM_XICS
static struct kernel_param_ops module_param_ops = {
	.set = param_set_int,
	.get = param_get_int,
};

module_param_cb(kvm_irq_bypass, &module_param_ops, &kvm_irq_bypass,
							S_IRUGO | S_IWUSR);
MODULE_PARM_DESC(kvm_irq_bypass, "Bypass passthrough interrupt optimization");

module_param_cb(h_ipi_redirect, &module_param_ops, &h_ipi_redirect,
							S_IRUGO | S_IWUSR);
MODULE_PARM_DESC(h_ipi_redirect, "Redirect H_IPI wakeup to a free host core");
#endif

static void kvmppc_end_cede(struct kvm_vcpu *vcpu);
static int kvmppc_hv_setup_htab_rma(struct kvm_vcpu *vcpu);

static inline struct kvm_vcpu *next_runnable_thread(struct kvmppc_vcore *vc,
		int *ip)
{
	int i = *ip;
	struct kvm_vcpu *vcpu;

	while (++i < MAX_SMT_THREADS) {
		vcpu = READ_ONCE(vc->runnable_threads[i]);
		if (vcpu) {
			*ip = i;
			return vcpu;
		}
	}
	return NULL;
}

/* Used to traverse the list of runnable threads for a given vcore */
#define for_each_runnable_thread(i, vcpu, vc) \
	for (i = -1; (vcpu = next_runnable_thread(vc, &i)); )

static bool kvmppc_ipi_thread(int cpu)
{
	unsigned long msg = PPC_DBELL_TYPE(PPC_DBELL_SERVER);

	/* On POWER9 we can use msgsnd to IPI any cpu */
	if (cpu_has_feature(CPU_FTR_ARCH_300)) {
		msg |= get_hard_smp_processor_id(cpu);
		smp_mb();
		__asm__ __volatile__ (PPC_MSGSND(%0) : : "r" (msg));
		return true;
	}

	/* On POWER8 for IPIs to threads in the same core, use msgsnd */
	if (cpu_has_feature(CPU_FTR_ARCH_207S)) {
		preempt_disable();
		if (cpu_first_thread_sibling(cpu) ==
		    cpu_first_thread_sibling(smp_processor_id())) {
			msg |= cpu_thread_in_core(cpu);
			smp_mb();
			__asm__ __volatile__ (PPC_MSGSND(%0) : : "r" (msg));
			preempt_enable();
			return true;
		}
		preempt_enable();
	}

#if defined(CONFIG_PPC_ICP_NATIVE) && defined(CONFIG_SMP)
	if (cpu >= 0 && cpu < nr_cpu_ids) {
		if (paca[cpu].kvm_hstate.xics_phys) {
			xics_wake_cpu(cpu);
			return true;
		}
		opal_int_set_mfrr(get_hard_smp_processor_id(cpu), IPI_PRIORITY);
		return true;
	}
#endif

	return false;
}

static void kvmppc_fast_vcpu_kick_hv(struct kvm_vcpu *vcpu)
{
	int cpu;
	struct swait_queue_head *wqp;

	wqp = kvm_arch_vcpu_wq(vcpu);
	if (swq_has_sleeper(wqp)) {
		swake_up(wqp);
		++vcpu->stat.halt_wakeup;
	}

	cpu = READ_ONCE(vcpu->arch.thread_cpu);
	if (cpu >= 0 && kvmppc_ipi_thread(cpu))
		return;

	/* CPU points to the first thread of the core */
	cpu = vcpu->cpu;
	if (cpu >= 0 && cpu < nr_cpu_ids && cpu_online(cpu))
		smp_send_reschedule(cpu);
}

/*
 * We use the vcpu_load/put functions to measure stolen time.
 * Stolen time is counted as time when either the vcpu is able to
 * run as part of a virtual core, but the task running the vcore
 * is preempted or sleeping, or when the vcpu needs something done
 * in the kernel by the task running the vcpu, but that task is
 * preempted or sleeping.  Those two things have to be counted
 * separately, since one of the vcpu tasks will take on the job
 * of running the core, and the other vcpu tasks in the vcore will
 * sleep waiting for it to do that, but that sleep shouldn't count
 * as stolen time.
 *
 * Hence we accumulate stolen time when the vcpu can run as part of
 * a vcore using vc->stolen_tb, and the stolen time when the vcpu
 * needs its task to do other things in the kernel (for example,
 * service a page fault) in busy_stolen.  We don't accumulate
 * stolen time for a vcore when it is inactive, or for a vcpu
 * when it is in state RUNNING or NOTREADY.  NOTREADY is a bit of
 * a misnomer; it means that the vcpu task is not executing in
 * the KVM_VCPU_RUN ioctl, i.e. it is in userspace or elsewhere in
 * the kernel.  We don't have any way of dividing up that time
 * between time that the vcpu is genuinely stopped, time that
 * the task is actively working on behalf of the vcpu, and time
 * that the task is preempted, so we don't count any of it as
 * stolen.
 *
 * Updates to busy_stolen are protected by arch.tbacct_lock;
 * updates to vc->stolen_tb are protected by the vcore->stoltb_lock
 * lock.  The stolen times are measured in units of timebase ticks.
 * (Note that the != TB_NIL checks below are purely defensive;
 * they should never fail.)
 */

static void kvmppc_core_start_stolen(struct kvmppc_vcore *vc)
{
	unsigned long flags;

	spin_lock_irqsave(&vc->stoltb_lock, flags);
	vc->preempt_tb = mftb();
	spin_unlock_irqrestore(&vc->stoltb_lock, flags);
}

static void kvmppc_core_end_stolen(struct kvmppc_vcore *vc)
{
	unsigned long flags;

	spin_lock_irqsave(&vc->stoltb_lock, flags);
	if (vc->preempt_tb != TB_NIL) {
		vc->stolen_tb += mftb() - vc->preempt_tb;
		vc->preempt_tb = TB_NIL;
	}
	spin_unlock_irqrestore(&vc->stoltb_lock, flags);
}

static void kvmppc_core_vcpu_load_hv(struct kvm_vcpu *vcpu, int cpu)
{
	struct kvmppc_vcore *vc = vcpu->arch.vcore;
	unsigned long flags;

	/*
	 * We can test vc->runner without taking the vcore lock,
	 * because only this task ever sets vc->runner to this
	 * vcpu, and once it is set to this vcpu, only this task
	 * ever sets it to NULL.
	 */
	if (vc->runner == vcpu && vc->vcore_state >= VCORE_SLEEPING)
		kvmppc_core_end_stolen(vc);

	spin_lock_irqsave(&vcpu->arch.tbacct_lock, flags);
	if (vcpu->arch.state == KVMPPC_VCPU_BUSY_IN_HOST &&
	    vcpu->arch.busy_preempt != TB_NIL) {
		vcpu->arch.busy_stolen += mftb() - vcpu->arch.busy_preempt;
		vcpu->arch.busy_preempt = TB_NIL;
	}
	spin_unlock_irqrestore(&vcpu->arch.tbacct_lock, flags);
}

static void kvmppc_core_vcpu_put_hv(struct kvm_vcpu *vcpu)
{
	struct kvmppc_vcore *vc = vcpu->arch.vcore;
	unsigned long flags;

	if (vc->runner == vcpu && vc->vcore_state >= VCORE_SLEEPING)
		kvmppc_core_start_stolen(vc);

	spin_lock_irqsave(&vcpu->arch.tbacct_lock, flags);
	if (vcpu->arch.state == KVMPPC_VCPU_BUSY_IN_HOST)
		vcpu->arch.busy_preempt = mftb();
	spin_unlock_irqrestore(&vcpu->arch.tbacct_lock, flags);
}

static void kvmppc_set_msr_hv(struct kvm_vcpu *vcpu, u64 msr)
{
	/*
	 * Check for illegal transactional state bit combination
	 * and if we find it, force the TS field to a safe state.
	 */
	if ((msr & MSR_TS_MASK) == MSR_TS_MASK)
		msr &= ~MSR_TS_MASK;
	vcpu->arch.shregs.msr = msr;
	kvmppc_end_cede(vcpu);
}

static void kvmppc_set_pvr_hv(struct kvm_vcpu *vcpu, u32 pvr)
{
	vcpu->arch.pvr = pvr;
}

/* Dummy value used in computing PCR value below */
#define PCR_ARCH_300	(PCR_ARCH_207 << 1)

static int kvmppc_set_arch_compat(struct kvm_vcpu *vcpu, u32 arch_compat)
{
	unsigned long host_pcr_bit = 0, guest_pcr_bit = 0;
	struct kvmppc_vcore *vc = vcpu->arch.vcore;

	/* We can (emulate) our own architecture version and anything older */
	if (cpu_has_feature(CPU_FTR_ARCH_300))
		host_pcr_bit = PCR_ARCH_300;
	else if (cpu_has_feature(CPU_FTR_ARCH_207S))
		host_pcr_bit = PCR_ARCH_207;
	else if (cpu_has_feature(CPU_FTR_ARCH_206))
		host_pcr_bit = PCR_ARCH_206;
	else
		host_pcr_bit = PCR_ARCH_205;

	/* Determine lowest PCR bit needed to run guest in given PVR level */
	guest_pcr_bit = host_pcr_bit;
	if (arch_compat) {
		switch (arch_compat) {
		case PVR_ARCH_205:
			guest_pcr_bit = PCR_ARCH_205;
			break;
		case PVR_ARCH_206:
		case PVR_ARCH_206p:
			guest_pcr_bit = PCR_ARCH_206;
			break;
		case PVR_ARCH_207:
			guest_pcr_bit = PCR_ARCH_207;
			break;
		case PVR_ARCH_300:
			guest_pcr_bit = PCR_ARCH_300;
			break;
		default:
			return -EINVAL;
		}
	}

	/* Check requested PCR bits don't exceed our capabilities */
	if (guest_pcr_bit > host_pcr_bit)
		return -EINVAL;

	spin_lock(&vc->lock);
	vc->arch_compat = arch_compat;
	/* Set all PCR bits for which guest_pcr_bit <= bit < host_pcr_bit */
	vc->pcr = host_pcr_bit - guest_pcr_bit;
	spin_unlock(&vc->lock);

	return 0;
}

static void kvmppc_dump_regs(struct kvm_vcpu *vcpu)
{
	int r;

	pr_err("vcpu %p (%d):\n", vcpu, vcpu->vcpu_id);
	pr_err("pc  = %.16lx  msr = %.16llx  trap = %x\n",
	       vcpu->arch.pc, vcpu->arch.shregs.msr, vcpu->arch.trap);
	for (r = 0; r < 16; ++r)
		pr_err("r%2d = %.16lx  r%d = %.16lx\n",
		       r, kvmppc_get_gpr(vcpu, r),
		       r+16, kvmppc_get_gpr(vcpu, r+16));
	pr_err("ctr = %.16lx  lr  = %.16lx\n",
	       vcpu->arch.ctr, vcpu->arch.lr);
	pr_err("srr0 = %.16llx srr1 = %.16llx\n",
	       vcpu->arch.shregs.srr0, vcpu->arch.shregs.srr1);
	pr_err("sprg0 = %.16llx sprg1 = %.16llx\n",
	       vcpu->arch.shregs.sprg0, vcpu->arch.shregs.sprg1);
	pr_err("sprg2 = %.16llx sprg3 = %.16llx\n",
	       vcpu->arch.shregs.sprg2, vcpu->arch.shregs.sprg3);
	pr_err("cr = %.8x  xer = %.16lx  dsisr = %.8x\n",
	       vcpu->arch.cr, vcpu->arch.xer, vcpu->arch.shregs.dsisr);
	pr_err("dar = %.16llx\n", vcpu->arch.shregs.dar);
	pr_err("fault dar = %.16lx dsisr = %.8x\n",
	       vcpu->arch.fault_dar, vcpu->arch.fault_dsisr);
	pr_err("SLB (%d entries):\n", vcpu->arch.slb_max);
	for (r = 0; r < vcpu->arch.slb_max; ++r)
		pr_err("  ESID = %.16llx VSID = %.16llx\n",
		       vcpu->arch.slb[r].orige, vcpu->arch.slb[r].origv);
	pr_err("lpcr = %.16lx sdr1 = %.16lx last_inst = %.8x\n",
	       vcpu->arch.vcore->lpcr, vcpu->kvm->arch.sdr1,
	       vcpu->arch.last_inst);
}

static struct kvm_vcpu *kvmppc_find_vcpu(struct kvm *kvm, int id)
{
	struct kvm_vcpu *ret;

	mutex_lock(&kvm->lock);
	ret = kvm_get_vcpu_by_id(kvm, id);
	mutex_unlock(&kvm->lock);
	return ret;
}

static void init_vpa(struct kvm_vcpu *vcpu, struct lppaca *vpa)
{
	vpa->__old_status |= LPPACA_OLD_SHARED_PROC;
	vpa->yield_count = cpu_to_be32(1);
}

static int set_vpa(struct kvm_vcpu *vcpu, struct kvmppc_vpa *v,
		   unsigned long addr, unsigned long len)
{
	/* check address is cacheline aligned */
	if (addr & (L1_CACHE_BYTES - 1))
		return -EINVAL;
	spin_lock(&vcpu->arch.vpa_update_lock);
	if (v->next_gpa != addr || v->len != len) {
		v->next_gpa = addr;
		v->len = addr ? len : 0;
		v->update_pending = 1;
	}
	spin_unlock(&vcpu->arch.vpa_update_lock);
	return 0;
}

/* Length for a per-processor buffer is passed in at offset 4 in the buffer */
struct reg_vpa {
	u32 dummy;
	union {
		__be16 hword;
		__be32 word;
	} length;
};

static int vpa_is_registered(struct kvmppc_vpa *vpap)
{
	if (vpap->update_pending)
		return vpap->next_gpa != 0;
	return vpap->pinned_addr != NULL;
}

static unsigned long do_h_register_vpa(struct kvm_vcpu *vcpu,
				       unsigned long flags,
				       unsigned long vcpuid, unsigned long vpa)
{
	struct kvm *kvm = vcpu->kvm;
	unsigned long len, nb;
	void *va;
	struct kvm_vcpu *tvcpu;
	int err;
	int subfunc;
	struct kvmppc_vpa *vpap;

	tvcpu = kvmppc_find_vcpu(kvm, vcpuid);
	if (!tvcpu)
		return H_PARAMETER;

	subfunc = (flags >> H_VPA_FUNC_SHIFT) & H_VPA_FUNC_MASK;
	if (subfunc == H_VPA_REG_VPA || subfunc == H_VPA_REG_DTL ||
	    subfunc == H_VPA_REG_SLB) {
		/* Registering new area - address must be cache-line aligned */
		if ((vpa & (L1_CACHE_BYTES - 1)) || !vpa)
			return H_PARAMETER;

		/* convert logical addr to kernel addr and read length */
		va = kvmppc_pin_guest_page(kvm, vpa, &nb);
		if (va == NULL)
			return H_PARAMETER;
		if (subfunc == H_VPA_REG_VPA)
			len = be16_to_cpu(((struct reg_vpa *)va)->length.hword);
		else
			len = be32_to_cpu(((struct reg_vpa *)va)->length.word);
		kvmppc_unpin_guest_page(kvm, va, vpa, false);

		/* Check length */
		if (len > nb || len < sizeof(struct reg_vpa))
			return H_PARAMETER;
	} else {
		vpa = 0;
		len = 0;
	}

	err = H_PARAMETER;
	vpap = NULL;
	spin_lock(&tvcpu->arch.vpa_update_lock);

	switch (subfunc) {
	case H_VPA_REG_VPA:		/* register VPA */
		/*
		 * The size of our lppaca is 1kB because of the way we align
		 * it for the guest to avoid crossing a 4kB boundary. We only
		 * use 640 bytes of the structure though, so we should accept
		 * clients that set a size of 640.
		 */
		if (len < 640)
			break;
		vpap = &tvcpu->arch.vpa;
		err = 0;
		break;

	case H_VPA_REG_DTL:		/* register DTL */
		if (len < sizeof(struct dtl_entry))
			break;
		len -= len % sizeof(struct dtl_entry);

		/* Check that they have previously registered a VPA */
		err = H_RESOURCE;
		if (!vpa_is_registered(&tvcpu->arch.vpa))
			break;

		vpap = &tvcpu->arch.dtl;
		err = 0;
		break;

	case H_VPA_REG_SLB:		/* register SLB shadow buffer */
		/* Check that they have previously registered a VPA */
		err = H_RESOURCE;
		if (!vpa_is_registered(&tvcpu->arch.vpa))
			break;

		vpap = &tvcpu->arch.slb_shadow;
		err = 0;
		break;

	case H_VPA_DEREG_VPA:		/* deregister VPA */
		/* Check they don't still have a DTL or SLB buf registered */
		err = H_RESOURCE;
		if (vpa_is_registered(&tvcpu->arch.dtl) ||
		    vpa_is_registered(&tvcpu->arch.slb_shadow))
			break;

		vpap = &tvcpu->arch.vpa;
		err = 0;
		break;

	case H_VPA_DEREG_DTL:		/* deregister DTL */
		vpap = &tvcpu->arch.dtl;
		err = 0;
		break;

	case H_VPA_DEREG_SLB:		/* deregister SLB shadow buffer */
		vpap = &tvcpu->arch.slb_shadow;
		err = 0;
		break;
	}

	if (vpap) {
		vpap->next_gpa = vpa;
		vpap->len = len;
		vpap->update_pending = 1;
	}

	spin_unlock(&tvcpu->arch.vpa_update_lock);

	return err;
}

static void kvmppc_update_vpa(struct kvm_vcpu *vcpu, struct kvmppc_vpa *vpap)
{
	struct kvm *kvm = vcpu->kvm;
	void *va;
	unsigned long nb;
	unsigned long gpa;

	/*
	 * We need to pin the page pointed to by vpap->next_gpa,
	 * but we can't call kvmppc_pin_guest_page under the lock
	 * as it does get_user_pages() and down_read().  So we
	 * have to drop the lock, pin the page, then get the lock
	 * again and check that a new area didn't get registered
	 * in the meantime.
	 */
	for (;;) {
		gpa = vpap->next_gpa;
		spin_unlock(&vcpu->arch.vpa_update_lock);
		va = NULL;
		nb = 0;
		if (gpa)
			va = kvmppc_pin_guest_page(kvm, gpa, &nb);
		spin_lock(&vcpu->arch.vpa_update_lock);
		if (gpa == vpap->next_gpa)
			break;
		/* sigh... unpin that one and try again */
		if (va)
			kvmppc_unpin_guest_page(kvm, va, gpa, false);
	}

	vpap->update_pending = 0;
	if (va && nb < vpap->len) {
		/*
		 * If it's now too short, it must be that userspace
		 * has changed the mappings underlying guest memory,
		 * so unregister the region.
		 */
		kvmppc_unpin_guest_page(kvm, va, gpa, false);
		va = NULL;
	}
	if (vpap->pinned_addr)
		kvmppc_unpin_guest_page(kvm, vpap->pinned_addr, vpap->gpa,
					vpap->dirty);
	vpap->gpa = gpa;
	vpap->pinned_addr = va;
	vpap->dirty = false;
	if (va)
		vpap->pinned_end = va + vpap->len;
}

static void kvmppc_update_vpas(struct kvm_vcpu *vcpu)
{
	if (!(vcpu->arch.vpa.update_pending ||
	      vcpu->arch.slb_shadow.update_pending ||
	      vcpu->arch.dtl.update_pending))
		return;

	spin_lock(&vcpu->arch.vpa_update_lock);
	if (vcpu->arch.vpa.update_pending) {
		kvmppc_update_vpa(vcpu, &vcpu->arch.vpa);
		if (vcpu->arch.vpa.pinned_addr)
			init_vpa(vcpu, vcpu->arch.vpa.pinned_addr);
	}
	if (vcpu->arch.dtl.update_pending) {
		kvmppc_update_vpa(vcpu, &vcpu->arch.dtl);
		vcpu->arch.dtl_ptr = vcpu->arch.dtl.pinned_addr;
		vcpu->arch.dtl_index = 0;
	}
	if (vcpu->arch.slb_shadow.update_pending)
		kvmppc_update_vpa(vcpu, &vcpu->arch.slb_shadow);
	spin_unlock(&vcpu->arch.vpa_update_lock);
}

/*
 * Return the accumulated stolen time for the vcore up until `now'.
 * The caller should hold the vcore lock.
 */
static u64 vcore_stolen_time(struct kvmppc_vcore *vc, u64 now)
{
	u64 p;
	unsigned long flags;

	spin_lock_irqsave(&vc->stoltb_lock, flags);
	p = vc->stolen_tb;
	if (vc->vcore_state != VCORE_INACTIVE &&
	    vc->preempt_tb != TB_NIL)
		p += now - vc->preempt_tb;
	spin_unlock_irqrestore(&vc->stoltb_lock, flags);
	return p;
}

static void kvmppc_create_dtl_entry(struct kvm_vcpu *vcpu,
				    struct kvmppc_vcore *vc)
{
	struct dtl_entry *dt;
	struct lppaca *vpa;
	unsigned long stolen;
	unsigned long core_stolen;
	u64 now;
	unsigned long flags;

	dt = vcpu->arch.dtl_ptr;
	vpa = vcpu->arch.vpa.pinned_addr;
	now = mftb();
	core_stolen = vcore_stolen_time(vc, now);
	stolen = core_stolen - vcpu->arch.stolen_logged;
	vcpu->arch.stolen_logged = core_stolen;
	spin_lock_irqsave(&vcpu->arch.tbacct_lock, flags);
	stolen += vcpu->arch.busy_stolen;
	vcpu->arch.busy_stolen = 0;
	spin_unlock_irqrestore(&vcpu->arch.tbacct_lock, flags);
	if (!dt || !vpa)
		return;
	memset(dt, 0, sizeof(struct dtl_entry));
	dt->dispatch_reason = 7;
	dt->processor_id = cpu_to_be16(vc->pcpu + vcpu->arch.ptid);
	dt->timebase = cpu_to_be64(now + vc->tb_offset);
	dt->enqueue_to_dispatch_time = cpu_to_be32(stolen);
	dt->srr0 = cpu_to_be64(kvmppc_get_pc(vcpu));
	dt->srr1 = cpu_to_be64(vcpu->arch.shregs.msr);
	++dt;
	if (dt == vcpu->arch.dtl.pinned_end)
		dt = vcpu->arch.dtl.pinned_addr;
	vcpu->arch.dtl_ptr = dt;
	/* order writing *dt vs. writing vpa->dtl_idx */
	smp_wmb();
	vpa->dtl_idx = cpu_to_be64(++vcpu->arch.dtl_index);
	vcpu->arch.dtl.dirty = true;
}

/* See if there is a doorbell interrupt pending for a vcpu */
static bool kvmppc_doorbell_pending(struct kvm_vcpu *vcpu)
{
	int thr;
	struct kvmppc_vcore *vc;

	if (vcpu->arch.doorbell_request)
		return true;
	/*
	 * Ensure that the read of vcore->dpdes comes after the read
	 * of vcpu->doorbell_request.  This barrier matches the
	 * lwsync in book3s_hv_rmhandlers.S just before the
	 * fast_guest_return label.
	 */
	smp_rmb();
	vc = vcpu->arch.vcore;
	thr = vcpu->vcpu_id - vc->first_vcpuid;
	return !!(vc->dpdes & (1 << thr));
}

static bool kvmppc_power8_compatible(struct kvm_vcpu *vcpu)
{
	if (vcpu->arch.vcore->arch_compat >= PVR_ARCH_207)
		return true;
	if ((!vcpu->arch.vcore->arch_compat) &&
	    cpu_has_feature(CPU_FTR_ARCH_207S))
		return true;
	return false;
}

static int kvmppc_h_set_mode(struct kvm_vcpu *vcpu, unsigned long mflags,
			     unsigned long resource, unsigned long value1,
			     unsigned long value2)
{
	switch (resource) {
	case H_SET_MODE_RESOURCE_SET_CIABR:
		if (!kvmppc_power8_compatible(vcpu))
			return H_P2;
		if (value2)
			return H_P4;
		if (mflags)
			return H_UNSUPPORTED_FLAG_START;
		/* Guests can't breakpoint the hypervisor */
		if ((value1 & CIABR_PRIV) == CIABR_PRIV_HYPER)
			return H_P3;
		vcpu->arch.ciabr  = value1;
		return H_SUCCESS;
	case H_SET_MODE_RESOURCE_SET_DAWR:
		if (!kvmppc_power8_compatible(vcpu))
			return H_P2;
		if (mflags)
			return H_UNSUPPORTED_FLAG_START;
		if (value2 & DABRX_HYP)
			return H_P4;
		vcpu->arch.dawr  = value1;
		vcpu->arch.dawrx = value2;
		return H_SUCCESS;
	default:
		return H_TOO_HARD;
	}
}

static int kvm_arch_vcpu_yield_to(struct kvm_vcpu *target)
{
	struct kvmppc_vcore *vcore = target->arch.vcore;

	/*
	 * We expect to have been called by the real mode handler
	 * (kvmppc_rm_h_confer()) which would have directly returned
	 * H_SUCCESS if the source vcore wasn't idle (e.g. if it may
	 * have useful work to do and should not confer) so we don't
	 * recheck that here.
	 */

	spin_lock(&vcore->lock);
	if (target->arch.state == KVMPPC_VCPU_RUNNABLE &&
	    vcore->vcore_state != VCORE_INACTIVE &&
	    vcore->runner)
		target = vcore->runner;
	spin_unlock(&vcore->lock);

	return kvm_vcpu_yield_to(target);
}

static int kvmppc_get_yield_count(struct kvm_vcpu *vcpu)
{
	int yield_count = 0;
	struct lppaca *lppaca;

	spin_lock(&vcpu->arch.vpa_update_lock);
	lppaca = (struct lppaca *)vcpu->arch.vpa.pinned_addr;
	if (lppaca)
		yield_count = be32_to_cpu(lppaca->yield_count);
	spin_unlock(&vcpu->arch.vpa_update_lock);
	return yield_count;
}

int kvmppc_pseries_do_hcall(struct kvm_vcpu *vcpu)
{
	unsigned long req = kvmppc_get_gpr(vcpu, 3);
	unsigned long target, ret = H_SUCCESS;
	int yield_count;
	struct kvm_vcpu *tvcpu;
	int idx, rc;

	if (req <= MAX_HCALL_OPCODE &&
	    !test_bit(req/4, vcpu->kvm->arch.enabled_hcalls))
		return RESUME_HOST;

	switch (req) {
	case H_CEDE:
		break;
	case H_PROD:
		target = kvmppc_get_gpr(vcpu, 4);
		tvcpu = kvmppc_find_vcpu(vcpu->kvm, target);
		if (!tvcpu) {
			ret = H_PARAMETER;
			break;
		}
		tvcpu->arch.prodded = 1;
		smp_mb();
		if (tvcpu->arch.ceded)
			kvmppc_fast_vcpu_kick_hv(tvcpu);
		break;
	case H_CONFER:
		target = kvmppc_get_gpr(vcpu, 4);
		if (target == -1)
			break;
		tvcpu = kvmppc_find_vcpu(vcpu->kvm, target);
		if (!tvcpu) {
			ret = H_PARAMETER;
			break;
		}
		yield_count = kvmppc_get_gpr(vcpu, 5);
		if (kvmppc_get_yield_count(tvcpu) != yield_count)
			break;
		kvm_arch_vcpu_yield_to(tvcpu);
		break;
	case H_REGISTER_VPA:
		ret = do_h_register_vpa(vcpu, kvmppc_get_gpr(vcpu, 4),
					kvmppc_get_gpr(vcpu, 5),
					kvmppc_get_gpr(vcpu, 6));
		break;
	case H_RTAS:
		if (list_empty(&vcpu->kvm->arch.rtas_tokens))
			return RESUME_HOST;

		idx = srcu_read_lock(&vcpu->kvm->srcu);
		rc = kvmppc_rtas_hcall(vcpu);
		srcu_read_unlock(&vcpu->kvm->srcu, idx);

		if (rc == -ENOENT)
			return RESUME_HOST;
		else if (rc == 0)
			break;

		/* Send the error out to userspace via KVM_RUN */
		return rc;
	case H_LOGICAL_CI_LOAD:
		ret = kvmppc_h_logical_ci_load(vcpu);
		if (ret == H_TOO_HARD)
			return RESUME_HOST;
		break;
	case H_LOGICAL_CI_STORE:
		ret = kvmppc_h_logical_ci_store(vcpu);
		if (ret == H_TOO_HARD)
			return RESUME_HOST;
		break;
	case H_SET_MODE:
		ret = kvmppc_h_set_mode(vcpu, kvmppc_get_gpr(vcpu, 4),
					kvmppc_get_gpr(vcpu, 5),
					kvmppc_get_gpr(vcpu, 6),
					kvmppc_get_gpr(vcpu, 7));
		if (ret == H_TOO_HARD)
			return RESUME_HOST;
		break;
	case H_XIRR:
	case H_CPPR:
	case H_EOI:
	case H_IPI:
	case H_IPOLL:
	case H_XIRR_X:
		if (kvmppc_xics_enabled(vcpu)) {
			if (xive_enabled()) {
				ret = H_NOT_AVAILABLE;
				return RESUME_GUEST;
			}
			ret = kvmppc_xics_hcall(vcpu, req);
			break;
		}
		return RESUME_HOST;
	case H_PUT_TCE:
		ret = kvmppc_h_put_tce(vcpu, kvmppc_get_gpr(vcpu, 4),
						kvmppc_get_gpr(vcpu, 5),
						kvmppc_get_gpr(vcpu, 6));
		if (ret == H_TOO_HARD)
			return RESUME_HOST;
		break;
	case H_PUT_TCE_INDIRECT:
		ret = kvmppc_h_put_tce_indirect(vcpu, kvmppc_get_gpr(vcpu, 4),
						kvmppc_get_gpr(vcpu, 5),
						kvmppc_get_gpr(vcpu, 6),
						kvmppc_get_gpr(vcpu, 7));
		if (ret == H_TOO_HARD)
			return RESUME_HOST;
		break;
	case H_STUFF_TCE:
		ret = kvmppc_h_stuff_tce(vcpu, kvmppc_get_gpr(vcpu, 4),
						kvmppc_get_gpr(vcpu, 5),
						kvmppc_get_gpr(vcpu, 6),
						kvmppc_get_gpr(vcpu, 7));
		if (ret == H_TOO_HARD)
			return RESUME_HOST;
		break;
	default:
		return RESUME_HOST;
	}
	kvmppc_set_gpr(vcpu, 3, ret);
	vcpu->arch.hcall_needed = 0;
	return RESUME_GUEST;
}

static int kvmppc_hcall_impl_hv(unsigned long cmd)
{
	switch (cmd) {
	case H_CEDE:
	case H_PROD:
	case H_CONFER:
	case H_REGISTER_VPA:
	case H_SET_MODE:
	case H_LOGICAL_CI_LOAD:
	case H_LOGICAL_CI_STORE:
#ifdef CONFIG_KVM_XICS
	case H_XIRR:
	case H_CPPR:
	case H_EOI:
	case H_IPI:
	case H_IPOLL:
	case H_XIRR_X:
#endif
		return 1;
	}

	/* See if it's in the real-mode table */
	return kvmppc_hcall_impl_hv_realmode(cmd);
}

static int kvmppc_emulate_debug_inst(struct kvm_run *run,
					struct kvm_vcpu *vcpu)
{
	u32 last_inst;

	if (kvmppc_get_last_inst(vcpu, INST_GENERIC, &last_inst) !=
					EMULATE_DONE) {
		/*
		 * Fetch failed, so return to guest and
		 * try executing it again.
		 */
		return RESUME_GUEST;
	}

	if (last_inst == KVMPPC_INST_SW_BREAKPOINT) {
		run->exit_reason = KVM_EXIT_DEBUG;
		run->debug.arch.address = kvmppc_get_pc(vcpu);
		return RESUME_HOST;
	} else {
		kvmppc_core_queue_program(vcpu, SRR1_PROGILL);
		return RESUME_GUEST;
	}
}

static void do_nothing(void *x)
{
}

static unsigned long kvmppc_read_dpdes(struct kvm_vcpu *vcpu)
{
	int thr, cpu, pcpu, nthreads;
	struct kvm_vcpu *v;
	unsigned long dpdes;

	nthreads = vcpu->kvm->arch.emul_smt_mode;
	dpdes = 0;
	cpu = vcpu->vcpu_id & ~(nthreads - 1);
	for (thr = 0; thr < nthreads; ++thr, ++cpu) {
		v = kvmppc_find_vcpu(vcpu->kvm, cpu);
		if (!v)
			continue;
		/*
		 * If the vcpu is currently running on a physical cpu thread,
		 * interrupt it in order to pull it out of the guest briefly,
		 * which will update its vcore->dpdes value.
		 */
		pcpu = READ_ONCE(v->cpu);
		if (pcpu >= 0)
			smp_call_function_single(pcpu, do_nothing, NULL, 1);
		if (kvmppc_doorbell_pending(v))
			dpdes |= 1 << thr;
	}
	return dpdes;
}

/*
 * On POWER9, emulate doorbell-related instructions in order to
 * give the guest the illusion of running on a multi-threaded core.
 * The instructions emulated are msgsndp, msgclrp, mfspr TIR,
 * and mfspr DPDES.
 */
static int kvmppc_emulate_doorbell_instr(struct kvm_vcpu *vcpu)
{
	u32 inst, rb, thr;
	unsigned long arg;
	struct kvm *kvm = vcpu->kvm;
	struct kvm_vcpu *tvcpu;

	if (!cpu_has_feature(CPU_FTR_ARCH_300))
		return EMULATE_FAIL;
	if (kvmppc_get_last_inst(vcpu, INST_GENERIC, &inst) != EMULATE_DONE)
		return RESUME_GUEST;
	if (get_op(inst) != 31)
		return EMULATE_FAIL;
	rb = get_rb(inst);
	thr = vcpu->vcpu_id & (kvm->arch.emul_smt_mode - 1);
	switch (get_xop(inst)) {
	case OP_31_XOP_MSGSNDP:
		arg = kvmppc_get_gpr(vcpu, rb);
		if (((arg >> 27) & 0xf) != PPC_DBELL_SERVER)
			break;
		arg &= 0x3f;
		if (arg >= kvm->arch.emul_smt_mode)
			break;
		tvcpu = kvmppc_find_vcpu(kvm, vcpu->vcpu_id - thr + arg);
		if (!tvcpu)
			break;
		if (!tvcpu->arch.doorbell_request) {
			tvcpu->arch.doorbell_request = 1;
			kvmppc_fast_vcpu_kick_hv(tvcpu);
		}
		break;
	case OP_31_XOP_MSGCLRP:
		arg = kvmppc_get_gpr(vcpu, rb);
		if (((arg >> 27) & 0xf) != PPC_DBELL_SERVER)
			break;
		vcpu->arch.vcore->dpdes = 0;
		vcpu->arch.doorbell_request = 0;
		break;
	case OP_31_XOP_MFSPR:
		switch (get_sprn(inst)) {
		case SPRN_TIR:
			arg = thr;
			break;
		case SPRN_DPDES:
			arg = kvmppc_read_dpdes(vcpu);
			break;
		default:
			return EMULATE_FAIL;
		}
		kvmppc_set_gpr(vcpu, get_rt(inst), arg);
		break;
	default:
		return EMULATE_FAIL;
	}
	kvmppc_set_pc(vcpu, kvmppc_get_pc(vcpu) + 4);
	return RESUME_GUEST;
}

static int kvmppc_handle_exit_hv(struct kvm_run *run, struct kvm_vcpu *vcpu,
				 struct task_struct *tsk)
{
	int r = RESUME_HOST;

	vcpu->stat.sum_exits++;

	/*
	 * This can happen if an interrupt occurs in the last stages
	 * of guest entry or the first stages of guest exit (i.e. after
	 * setting paca->kvm_hstate.in_guest to KVM_GUEST_MODE_GUEST_HV
	 * and before setting it to KVM_GUEST_MODE_HOST_HV).
	 * That can happen due to a bug, or due to a machine check
	 * occurring at just the wrong time.
	 */
	if (vcpu->arch.shregs.msr & MSR_HV) {
		printk(KERN_EMERG "KVM trap in HV mode!\n");
		printk(KERN_EMERG "trap=0x%x | pc=0x%lx | msr=0x%llx\n",
			vcpu->arch.trap, kvmppc_get_pc(vcpu),
			vcpu->arch.shregs.msr);
		kvmppc_dump_regs(vcpu);
		run->exit_reason = KVM_EXIT_INTERNAL_ERROR;
		run->hw.hardware_exit_reason = vcpu->arch.trap;
		return RESUME_HOST;
	}
	run->exit_reason = KVM_EXIT_UNKNOWN;
	run->ready_for_interrupt_injection = 1;
	switch (vcpu->arch.trap) {
	/* We're good on these - the host merely wanted to get our attention */
	case BOOK3S_INTERRUPT_HV_DECREMENTER:
		vcpu->stat.dec_exits++;
		r = RESUME_GUEST;
		break;
	case BOOK3S_INTERRUPT_EXTERNAL:
	case BOOK3S_INTERRUPT_H_DOORBELL:
	case BOOK3S_INTERRUPT_H_VIRT:
		vcpu->stat.ext_intr_exits++;
		r = RESUME_GUEST;
		break;
	/* HMI is hypervisor interrupt and host has handled it. Resume guest.*/
	case BOOK3S_INTERRUPT_HMI:
	case BOOK3S_INTERRUPT_PERFMON:
		r = RESUME_GUEST;
		break;
	case BOOK3S_INTERRUPT_MACHINE_CHECK:
		/* Exit to guest with KVM_EXIT_NMI as exit reason */
		run->exit_reason = KVM_EXIT_NMI;
		run->hw.hardware_exit_reason = vcpu->arch.trap;
		/* Clear out the old NMI status from run->flags */
		run->flags &= ~KVM_RUN_PPC_NMI_DISP_MASK;
		/* Now set the NMI status */
		if (vcpu->arch.mce_evt.disposition == MCE_DISPOSITION_RECOVERED)
			run->flags |= KVM_RUN_PPC_NMI_DISP_FULLY_RECOV;
		else
			run->flags |= KVM_RUN_PPC_NMI_DISP_NOT_RECOV;

		r = RESUME_HOST;
		/* Print the MCE event to host console. */
		machine_check_print_event_info(&vcpu->arch.mce_evt, false);
		break;
	case BOOK3S_INTERRUPT_PROGRAM:
	{
		ulong flags;
		/*
		 * Normally program interrupts are delivered directly
		 * to the guest by the hardware, but we can get here
		 * as a result of a hypervisor emulation interrupt
		 * (e40) getting turned into a 700 by BML RTAS.
		 */
		flags = vcpu->arch.shregs.msr & 0x1f0000ull;
		kvmppc_core_queue_program(vcpu, flags);
		r = RESUME_GUEST;
		break;
	}
	case BOOK3S_INTERRUPT_SYSCALL:
	{
		/* hcall - punt to userspace */
		int i;

		/* hypercall with MSR_PR has already been handled in rmode,
		 * and never reaches here.
		 */

		run->papr_hcall.nr = kvmppc_get_gpr(vcpu, 3);
		for (i = 0; i < 9; ++i)
			run->papr_hcall.args[i] = kvmppc_get_gpr(vcpu, 4 + i);
		run->exit_reason = KVM_EXIT_PAPR_HCALL;
		vcpu->arch.hcall_needed = 1;
		r = RESUME_HOST;
		break;
	}
	/*
	 * We get these next two if the guest accesses a page which it thinks
	 * it has mapped but which is not actually present, either because
	 * it is for an emulated I/O device or because the corresonding
	 * host page has been paged out.  Any other HDSI/HISI interrupts
	 * have been handled already.
	 */
	case BOOK3S_INTERRUPT_H_DATA_STORAGE:
		r = RESUME_PAGE_FAULT;
		break;
	case BOOK3S_INTERRUPT_H_INST_STORAGE:
		vcpu->arch.fault_dar = kvmppc_get_pc(vcpu);
		vcpu->arch.fault_dsisr = 0;
		r = RESUME_PAGE_FAULT;
		break;
	/*
	 * This occurs if the guest executes an illegal instruction.
	 * If the guest debug is disabled, generate a program interrupt
	 * to the guest. If guest debug is enabled, we need to check
	 * whether the instruction is a software breakpoint instruction.
	 * Accordingly return to Guest or Host.
	 */
	case BOOK3S_INTERRUPT_H_EMUL_ASSIST:
		if (vcpu->arch.emul_inst != KVM_INST_FETCH_FAILED)
			vcpu->arch.last_inst = kvmppc_need_byteswap(vcpu) ?
				swab32(vcpu->arch.emul_inst) :
				vcpu->arch.emul_inst;
		if (vcpu->guest_debug & KVM_GUESTDBG_USE_SW_BP) {
			r = kvmppc_emulate_debug_inst(run, vcpu);
		} else {
			kvmppc_core_queue_program(vcpu, SRR1_PROGILL);
			r = RESUME_GUEST;
		}
		break;
	/*
	 * This occurs if the guest (kernel or userspace), does something that
	 * is prohibited by HFSCR.
	 * On POWER9, this could be a doorbell instruction that we need
	 * to emulate.
	 * Otherwise, we just generate a program interrupt to the guest.
	 */
	case BOOK3S_INTERRUPT_H_FAC_UNAVAIL:
		r = EMULATE_FAIL;
		if ((vcpu->arch.hfscr >> 56) == FSCR_MSGP_LG)
			r = kvmppc_emulate_doorbell_instr(vcpu);
		if (r == EMULATE_FAIL) {
			kvmppc_core_queue_program(vcpu, SRR1_PROGILL);
			r = RESUME_GUEST;
		}
		break;
	case BOOK3S_INTERRUPT_HV_RM_HARD:
		r = RESUME_PASSTHROUGH;
		break;
	default:
		kvmppc_dump_regs(vcpu);
		printk(KERN_EMERG "trap=0x%x | pc=0x%lx | msr=0x%llx\n",
			vcpu->arch.trap, kvmppc_get_pc(vcpu),
			vcpu->arch.shregs.msr);
		run->hw.hardware_exit_reason = vcpu->arch.trap;
		r = RESUME_HOST;
		break;
	}

	return r;
}

static int kvm_arch_vcpu_ioctl_get_sregs_hv(struct kvm_vcpu *vcpu,
					    struct kvm_sregs *sregs)
{
	int i;

	memset(sregs, 0, sizeof(struct kvm_sregs));
	sregs->pvr = vcpu->arch.pvr;
	for (i = 0; i < vcpu->arch.slb_max; i++) {
		sregs->u.s.ppc64.slb[i].slbe = vcpu->arch.slb[i].orige;
		sregs->u.s.ppc64.slb[i].slbv = vcpu->arch.slb[i].origv;
	}

	return 0;
}

static int kvm_arch_vcpu_ioctl_set_sregs_hv(struct kvm_vcpu *vcpu,
					    struct kvm_sregs *sregs)
{
	int i, j;

	/* Only accept the same PVR as the host's, since we can't spoof it */
	if (sregs->pvr != vcpu->arch.pvr)
		return -EINVAL;

	j = 0;
	for (i = 0; i < vcpu->arch.slb_nr; i++) {
		if (sregs->u.s.ppc64.slb[i].slbe & SLB_ESID_V) {
			vcpu->arch.slb[j].orige = sregs->u.s.ppc64.slb[i].slbe;
			vcpu->arch.slb[j].origv = sregs->u.s.ppc64.slb[i].slbv;
			++j;
		}
	}
	vcpu->arch.slb_max = j;

	return 0;
}

static void kvmppc_set_lpcr(struct kvm_vcpu *vcpu, u64 new_lpcr,
		bool preserve_top32)
{
	struct kvm *kvm = vcpu->kvm;
	struct kvmppc_vcore *vc = vcpu->arch.vcore;
	u64 mask;

	mutex_lock(&kvm->lock);
	spin_lock(&vc->lock);
	/*
	 * If ILE (interrupt little-endian) has changed, update the
	 * MSR_LE bit in the intr_msr for each vcpu in this vcore.
	 */
	if ((new_lpcr & LPCR_ILE) != (vc->lpcr & LPCR_ILE)) {
		struct kvm_vcpu *vcpu;
		int i;

		kvm_for_each_vcpu(i, vcpu, kvm) {
			if (vcpu->arch.vcore != vc)
				continue;
			if (new_lpcr & LPCR_ILE)
				vcpu->arch.intr_msr |= MSR_LE;
			else
				vcpu->arch.intr_msr &= ~MSR_LE;
		}
	}

	/*
	 * Userspace can only modify DPFD (default prefetch depth),
	 * ILE (interrupt little-endian) and TC (translation control).
	 * On POWER8 and POWER9 userspace can also modify AIL (alt. interrupt loc.).
	 */
	mask = LPCR_DPFD | LPCR_ILE | LPCR_TC;
	if (cpu_has_feature(CPU_FTR_ARCH_207S))
		mask |= LPCR_AIL;
	/*
	 * On POWER9, allow userspace to enable large decrementer for the
	 * guest, whether or not the host has it enabled.
	 */
	if (cpu_has_feature(CPU_FTR_ARCH_300))
		mask |= LPCR_LD;

	/* Broken 32-bit version of LPCR must not clear top bits */
	if (preserve_top32)
		mask &= 0xFFFFFFFF;
	vc->lpcr = (vc->lpcr & ~mask) | (new_lpcr & mask);
	spin_unlock(&vc->lock);
	mutex_unlock(&kvm->lock);
}

static int kvmppc_get_one_reg_hv(struct kvm_vcpu *vcpu, u64 id,
				 union kvmppc_one_reg *val)
{
	int r = 0;
	long int i;

	switch (id) {
	case KVM_REG_PPC_DEBUG_INST:
		*val = get_reg_val(id, KVMPPC_INST_SW_BREAKPOINT);
		break;
	case KVM_REG_PPC_HIOR:
		*val = get_reg_val(id, 0);
		break;
	case KVM_REG_PPC_DABR:
		*val = get_reg_val(id, vcpu->arch.dabr);
		break;
	case KVM_REG_PPC_DABRX:
		*val = get_reg_val(id, vcpu->arch.dabrx);
		break;
	case KVM_REG_PPC_DSCR:
		*val = get_reg_val(id, vcpu->arch.dscr);
		break;
	case KVM_REG_PPC_PURR:
		*val = get_reg_val(id, vcpu->arch.purr);
		break;
	case KVM_REG_PPC_SPURR:
		*val = get_reg_val(id, vcpu->arch.spurr);
		break;
	case KVM_REG_PPC_AMR:
		*val = get_reg_val(id, vcpu->arch.amr);
		break;
	case KVM_REG_PPC_UAMOR:
		*val = get_reg_val(id, vcpu->arch.uamor);
		break;
	case KVM_REG_PPC_MMCR0 ... KVM_REG_PPC_MMCRS:
		i = id - KVM_REG_PPC_MMCR0;
		*val = get_reg_val(id, vcpu->arch.mmcr[i]);
		break;
	case KVM_REG_PPC_PMC1 ... KVM_REG_PPC_PMC8:
		i = id - KVM_REG_PPC_PMC1;
		*val = get_reg_val(id, vcpu->arch.pmc[i]);
		break;
	case KVM_REG_PPC_SPMC1 ... KVM_REG_PPC_SPMC2:
		i = id - KVM_REG_PPC_SPMC1;
		*val = get_reg_val(id, vcpu->arch.spmc[i]);
		break;
	case KVM_REG_PPC_SIAR:
		*val = get_reg_val(id, vcpu->arch.siar);
		break;
	case KVM_REG_PPC_SDAR:
		*val = get_reg_val(id, vcpu->arch.sdar);
		break;
	case KVM_REG_PPC_SIER:
		*val = get_reg_val(id, vcpu->arch.sier);
		break;
	case KVM_REG_PPC_IAMR:
		*val = get_reg_val(id, vcpu->arch.iamr);
		break;
	case KVM_REG_PPC_PSPB:
		*val = get_reg_val(id, vcpu->arch.pspb);
		break;
	case KVM_REG_PPC_DPDES:
		*val = get_reg_val(id, vcpu->arch.vcore->dpdes);
		break;
	case KVM_REG_PPC_VTB:
		*val = get_reg_val(id, vcpu->arch.vcore->vtb);
		break;
	case KVM_REG_PPC_DAWR:
		*val = get_reg_val(id, vcpu->arch.dawr);
		break;
	case KVM_REG_PPC_DAWRX:
		*val = get_reg_val(id, vcpu->arch.dawrx);
		break;
	case KVM_REG_PPC_CIABR:
		*val = get_reg_val(id, vcpu->arch.ciabr);
		break;
	case KVM_REG_PPC_CSIGR:
		*val = get_reg_val(id, vcpu->arch.csigr);
		break;
	case KVM_REG_PPC_TACR:
		*val = get_reg_val(id, vcpu->arch.tacr);
		break;
	case KVM_REG_PPC_TCSCR:
		*val = get_reg_val(id, vcpu->arch.tcscr);
		break;
	case KVM_REG_PPC_PID:
		*val = get_reg_val(id, vcpu->arch.pid);
		break;
	case KVM_REG_PPC_ACOP:
		*val = get_reg_val(id, vcpu->arch.acop);
		break;
	case KVM_REG_PPC_WORT:
		*val = get_reg_val(id, vcpu->arch.wort);
		break;
	case KVM_REG_PPC_TIDR:
		*val = get_reg_val(id, vcpu->arch.tid);
		break;
	case KVM_REG_PPC_PSSCR:
		*val = get_reg_val(id, vcpu->arch.psscr);
		break;
	case KVM_REG_PPC_VPA_ADDR:
		spin_lock(&vcpu->arch.vpa_update_lock);
		*val = get_reg_val(id, vcpu->arch.vpa.next_gpa);
		spin_unlock(&vcpu->arch.vpa_update_lock);
		break;
	case KVM_REG_PPC_VPA_SLB:
		spin_lock(&vcpu->arch.vpa_update_lock);
		val->vpaval.addr = vcpu->arch.slb_shadow.next_gpa;
		val->vpaval.length = vcpu->arch.slb_shadow.len;
		spin_unlock(&vcpu->arch.vpa_update_lock);
		break;
	case KVM_REG_PPC_VPA_DTL:
		spin_lock(&vcpu->arch.vpa_update_lock);
		val->vpaval.addr = vcpu->arch.dtl.next_gpa;
		val->vpaval.length = vcpu->arch.dtl.len;
		spin_unlock(&vcpu->arch.vpa_update_lock);
		break;
	case KVM_REG_PPC_TB_OFFSET:
		*val = get_reg_val(id, vcpu->arch.vcore->tb_offset);
		break;
	case KVM_REG_PPC_LPCR:
	case KVM_REG_PPC_LPCR_64:
		*val = get_reg_val(id, vcpu->arch.vcore->lpcr);
		break;
	case KVM_REG_PPC_PPR:
		*val = get_reg_val(id, vcpu->arch.ppr);
		break;
#ifdef CONFIG_PPC_TRANSACTIONAL_MEM
	case KVM_REG_PPC_TFHAR:
		*val = get_reg_val(id, vcpu->arch.tfhar);
		break;
	case KVM_REG_PPC_TFIAR:
		*val = get_reg_val(id, vcpu->arch.tfiar);
		break;
	case KVM_REG_PPC_TEXASR:
		*val = get_reg_val(id, vcpu->arch.texasr);
		break;
	case KVM_REG_PPC_TM_GPR0 ... KVM_REG_PPC_TM_GPR31:
		i = id - KVM_REG_PPC_TM_GPR0;
		*val = get_reg_val(id, vcpu->arch.gpr_tm[i]);
		break;
	case KVM_REG_PPC_TM_VSR0 ... KVM_REG_PPC_TM_VSR63:
	{
		int j;
		i = id - KVM_REG_PPC_TM_VSR0;
		if (i < 32)
			for (j = 0; j < TS_FPRWIDTH; j++)
				val->vsxval[j] = vcpu->arch.fp_tm.fpr[i][j];
		else {
			if (cpu_has_feature(CPU_FTR_ALTIVEC))
				val->vval = vcpu->arch.vr_tm.vr[i-32];
			else
				r = -ENXIO;
		}
		break;
	}
	case KVM_REG_PPC_TM_CR:
		*val = get_reg_val(id, vcpu->arch.cr_tm);
		break;
	case KVM_REG_PPC_TM_XER:
		*val = get_reg_val(id, vcpu->arch.xer_tm);
		break;
	case KVM_REG_PPC_TM_LR:
		*val = get_reg_val(id, vcpu->arch.lr_tm);
		break;
	case KVM_REG_PPC_TM_CTR:
		*val = get_reg_val(id, vcpu->arch.ctr_tm);
		break;
	case KVM_REG_PPC_TM_FPSCR:
		*val = get_reg_val(id, vcpu->arch.fp_tm.fpscr);
		break;
	case KVM_REG_PPC_TM_AMR:
		*val = get_reg_val(id, vcpu->arch.amr_tm);
		break;
	case KVM_REG_PPC_TM_PPR:
		*val = get_reg_val(id, vcpu->arch.ppr_tm);
		break;
	case KVM_REG_PPC_TM_VRSAVE:
		*val = get_reg_val(id, vcpu->arch.vrsave_tm);
		break;
	case KVM_REG_PPC_TM_VSCR:
		if (cpu_has_feature(CPU_FTR_ALTIVEC))
			*val = get_reg_val(id, vcpu->arch.vr_tm.vscr.u[3]);
		else
			r = -ENXIO;
		break;
	case KVM_REG_PPC_TM_DSCR:
		*val = get_reg_val(id, vcpu->arch.dscr_tm);
		break;
	case KVM_REG_PPC_TM_TAR:
		*val = get_reg_val(id, vcpu->arch.tar_tm);
		break;
#endif
	case KVM_REG_PPC_ARCH_COMPAT:
		*val = get_reg_val(id, vcpu->arch.vcore->arch_compat);
		break;
	default:
		r = -EINVAL;
		break;
	}

	return r;
}

static int kvmppc_set_one_reg_hv(struct kvm_vcpu *vcpu, u64 id,
				 union kvmppc_one_reg *val)
{
	int r = 0;
	long int i;
	unsigned long addr, len;

	switch (id) {
	case KVM_REG_PPC_HIOR:
		/* Only allow this to be set to zero */
		if (set_reg_val(id, *val))
			r = -EINVAL;
		break;
	case KVM_REG_PPC_DABR:
		vcpu->arch.dabr = set_reg_val(id, *val);
		break;
	case KVM_REG_PPC_DABRX:
		vcpu->arch.dabrx = set_reg_val(id, *val) & ~DABRX_HYP;
		break;
	case KVM_REG_PPC_DSCR:
		vcpu->arch.dscr = set_reg_val(id, *val);
		break;
	case KVM_REG_PPC_PURR:
		vcpu->arch.purr = set_reg_val(id, *val);
		break;
	case KVM_REG_PPC_SPURR:
		vcpu->arch.spurr = set_reg_val(id, *val);
		break;
	case KVM_REG_PPC_AMR:
		vcpu->arch.amr = set_reg_val(id, *val);
		break;
	case KVM_REG_PPC_UAMOR:
		vcpu->arch.uamor = set_reg_val(id, *val);
		break;
	case KVM_REG_PPC_MMCR0 ... KVM_REG_PPC_MMCRS:
		i = id - KVM_REG_PPC_MMCR0;
		vcpu->arch.mmcr[i] = set_reg_val(id, *val);
		break;
	case KVM_REG_PPC_PMC1 ... KVM_REG_PPC_PMC8:
		i = id - KVM_REG_PPC_PMC1;
		vcpu->arch.pmc[i] = set_reg_val(id, *val);
		break;
	case KVM_REG_PPC_SPMC1 ... KVM_REG_PPC_SPMC2:
		i = id - KVM_REG_PPC_SPMC1;
		vcpu->arch.spmc[i] = set_reg_val(id, *val);
		break;
	case KVM_REG_PPC_SIAR:
		vcpu->arch.siar = set_reg_val(id, *val);
		break;
	case KVM_REG_PPC_SDAR:
		vcpu->arch.sdar = set_reg_val(id, *val);
		break;
	case KVM_REG_PPC_SIER:
		vcpu->arch.sier = set_reg_val(id, *val);
		break;
	case KVM_REG_PPC_IAMR:
		vcpu->arch.iamr = set_reg_val(id, *val);
		break;
	case KVM_REG_PPC_PSPB:
		vcpu->arch.pspb = set_reg_val(id, *val);
		break;
	case KVM_REG_PPC_DPDES:
		vcpu->arch.vcore->dpdes = set_reg_val(id, *val);
		break;
	case KVM_REG_PPC_VTB:
		vcpu->arch.vcore->vtb = set_reg_val(id, *val);
		break;
	case KVM_REG_PPC_DAWR:
		vcpu->arch.dawr = set_reg_val(id, *val);
		break;
	case KVM_REG_PPC_DAWRX:
		vcpu->arch.dawrx = set_reg_val(id, *val) & ~DAWRX_HYP;
		break;
	case KVM_REG_PPC_CIABR:
		vcpu->arch.ciabr = set_reg_val(id, *val);
		/* Don't allow setting breakpoints in hypervisor code */
		if ((vcpu->arch.ciabr & CIABR_PRIV) == CIABR_PRIV_HYPER)
			vcpu->arch.ciabr &= ~CIABR_PRIV;	/* disable */
		break;
	case KVM_REG_PPC_CSIGR:
		vcpu->arch.csigr = set_reg_val(id, *val);
		break;
	case KVM_REG_PPC_TACR:
		vcpu->arch.tacr = set_reg_val(id, *val);
		break;
	case KVM_REG_PPC_TCSCR:
		vcpu->arch.tcscr = set_reg_val(id, *val);
		break;
	case KVM_REG_PPC_PID:
		vcpu->arch.pid = set_reg_val(id, *val);
		break;
	case KVM_REG_PPC_ACOP:
		vcpu->arch.acop = set_reg_val(id, *val);
		break;
	case KVM_REG_PPC_WORT:
		vcpu->arch.wort = set_reg_val(id, *val);
		break;
	case KVM_REG_PPC_TIDR:
		vcpu->arch.tid = set_reg_val(id, *val);
		break;
	case KVM_REG_PPC_PSSCR:
		vcpu->arch.psscr = set_reg_val(id, *val) & PSSCR_GUEST_VIS;
		break;
	case KVM_REG_PPC_VPA_ADDR:
		addr = set_reg_val(id, *val);
		r = -EINVAL;
		if (!addr && (vcpu->arch.slb_shadow.next_gpa ||
			      vcpu->arch.dtl.next_gpa))
			break;
		r = set_vpa(vcpu, &vcpu->arch.vpa, addr, sizeof(struct lppaca));
		break;
	case KVM_REG_PPC_VPA_SLB:
		addr = val->vpaval.addr;
		len = val->vpaval.length;
		r = -EINVAL;
		if (addr && !vcpu->arch.vpa.next_gpa)
			break;
		r = set_vpa(vcpu, &vcpu->arch.slb_shadow, addr, len);
		break;
	case KVM_REG_PPC_VPA_DTL:
		addr = val->vpaval.addr;
		len = val->vpaval.length;
		r = -EINVAL;
		if (addr && (len < sizeof(struct dtl_entry) ||
			     !vcpu->arch.vpa.next_gpa))
			break;
		len -= len % sizeof(struct dtl_entry);
		r = set_vpa(vcpu, &vcpu->arch.dtl, addr, len);
		break;
	case KVM_REG_PPC_TB_OFFSET:
		/*
		 * POWER9 DD1 has an erratum where writing TBU40 causes
		 * the timebase to lose ticks.  So we don't let the
		 * timebase offset be changed on P9 DD1.  (It is
		 * initialized to zero.)
		 */
		if (cpu_has_feature(CPU_FTR_POWER9_DD1))
			break;
		/* round up to multiple of 2^24 */
		vcpu->arch.vcore->tb_offset =
			ALIGN(set_reg_val(id, *val), 1UL << 24);
		break;
	case KVM_REG_PPC_LPCR:
		kvmppc_set_lpcr(vcpu, set_reg_val(id, *val), true);
		break;
	case KVM_REG_PPC_LPCR_64:
		kvmppc_set_lpcr(vcpu, set_reg_val(id, *val), false);
		break;
	case KVM_REG_PPC_PPR:
		vcpu->arch.ppr = set_reg_val(id, *val);
		break;
#ifdef CONFIG_PPC_TRANSACTIONAL_MEM
	case KVM_REG_PPC_TFHAR:
		vcpu->arch.tfhar = set_reg_val(id, *val);
		break;
	case KVM_REG_PPC_TFIAR:
		vcpu->arch.tfiar = set_reg_val(id, *val);
		break;
	case KVM_REG_PPC_TEXASR:
		vcpu->arch.texasr = set_reg_val(id, *val);
		break;
	case KVM_REG_PPC_TM_GPR0 ... KVM_REG_PPC_TM_GPR31:
		i = id - KVM_REG_PPC_TM_GPR0;
		vcpu->arch.gpr_tm[i] = set_reg_val(id, *val);
		break;
	case KVM_REG_PPC_TM_VSR0 ... KVM_REG_PPC_TM_VSR63:
	{
		int j;
		i = id - KVM_REG_PPC_TM_VSR0;
		if (i < 32)
			for (j = 0; j < TS_FPRWIDTH; j++)
				vcpu->arch.fp_tm.fpr[i][j] = val->vsxval[j];
		else
			if (cpu_has_feature(CPU_FTR_ALTIVEC))
				vcpu->arch.vr_tm.vr[i-32] = val->vval;
			else
				r = -ENXIO;
		break;
	}
	case KVM_REG_PPC_TM_CR:
		vcpu->arch.cr_tm = set_reg_val(id, *val);
		break;
	case KVM_REG_PPC_TM_XER:
		vcpu->arch.xer_tm = set_reg_val(id, *val);
		break;
	case KVM_REG_PPC_TM_LR:
		vcpu->arch.lr_tm = set_reg_val(id, *val);
		break;
	case KVM_REG_PPC_TM_CTR:
		vcpu->arch.ctr_tm = set_reg_val(id, *val);
		break;
	case KVM_REG_PPC_TM_FPSCR:
		vcpu->arch.fp_tm.fpscr = set_reg_val(id, *val);
		break;
	case KVM_REG_PPC_TM_AMR:
		vcpu->arch.amr_tm = set_reg_val(id, *val);
		break;
	case KVM_REG_PPC_TM_PPR:
		vcpu->arch.ppr_tm = set_reg_val(id, *val);
		break;
	case KVM_REG_PPC_TM_VRSAVE:
		vcpu->arch.vrsave_tm = set_reg_val(id, *val);
		break;
	case KVM_REG_PPC_TM_VSCR:
		if (cpu_has_feature(CPU_FTR_ALTIVEC))
			vcpu->arch.vr.vscr.u[3] = set_reg_val(id, *val);
		else
			r = - ENXIO;
		break;
	case KVM_REG_PPC_TM_DSCR:
		vcpu->arch.dscr_tm = set_reg_val(id, *val);
		break;
	case KVM_REG_PPC_TM_TAR:
		vcpu->arch.tar_tm = set_reg_val(id, *val);
		break;
#endif
	case KVM_REG_PPC_ARCH_COMPAT:
		r = kvmppc_set_arch_compat(vcpu, set_reg_val(id, *val));
		break;
	default:
		r = -EINVAL;
		break;
	}

	return r;
}

/*
 * On POWER9, threads are independent and can be in different partitions.
 * Therefore we consider each thread to be a subcore.
 * There is a restriction that all threads have to be in the same
 * MMU mode (radix or HPT), unfortunately, but since we only support
 * HPT guests on a HPT host so far, that isn't an impediment yet.
 */
static int threads_per_vcore(void)
{
	if (cpu_has_feature(CPU_FTR_ARCH_300))
		return 1;
	return threads_per_subcore;
}

static struct kvmppc_vcore *kvmppc_vcore_create(struct kvm *kvm, int core)
{
	struct kvmppc_vcore *vcore;

	vcore = kzalloc(sizeof(struct kvmppc_vcore), GFP_KERNEL);

	if (vcore == NULL)
		return NULL;

	spin_lock_init(&vcore->lock);
	spin_lock_init(&vcore->stoltb_lock);
	init_swait_queue_head(&vcore->wq);
	vcore->preempt_tb = TB_NIL;
	vcore->lpcr = kvm->arch.lpcr;
	vcore->first_vcpuid = core * kvm->arch.smt_mode;
	vcore->kvm = kvm;
	INIT_LIST_HEAD(&vcore->preempt_list);

	return vcore;
}

#ifdef CONFIG_KVM_BOOK3S_HV_EXIT_TIMING
static struct debugfs_timings_element {
	const char *name;
	size_t offset;
} timings[] = {
	{"rm_entry",	offsetof(struct kvm_vcpu, arch.rm_entry)},
	{"rm_intr",	offsetof(struct kvm_vcpu, arch.rm_intr)},
	{"rm_exit",	offsetof(struct kvm_vcpu, arch.rm_exit)},
	{"guest",	offsetof(struct kvm_vcpu, arch.guest_time)},
	{"cede",	offsetof(struct kvm_vcpu, arch.cede_time)},
};

#define N_TIMINGS	(sizeof(timings) / sizeof(timings[0]))

struct debugfs_timings_state {
	struct kvm_vcpu	*vcpu;
	unsigned int	buflen;
	char		buf[N_TIMINGS * 100];
};

static int debugfs_timings_open(struct inode *inode, struct file *file)
{
	struct kvm_vcpu *vcpu = inode->i_private;
	struct debugfs_timings_state *p;

	p = kzalloc(sizeof(*p), GFP_KERNEL);
	if (!p)
		return -ENOMEM;

	kvm_get_kvm(vcpu->kvm);
	p->vcpu = vcpu;
	file->private_data = p;

	return nonseekable_open(inode, file);
}

static int debugfs_timings_release(struct inode *inode, struct file *file)
{
	struct debugfs_timings_state *p = file->private_data;

	kvm_put_kvm(p->vcpu->kvm);
	kfree(p);
	return 0;
}

static ssize_t debugfs_timings_read(struct file *file, char __user *buf,
				    size_t len, loff_t *ppos)
{
	struct debugfs_timings_state *p = file->private_data;
	struct kvm_vcpu *vcpu = p->vcpu;
	char *s, *buf_end;
	struct kvmhv_tb_accumulator tb;
	u64 count;
	loff_t pos;
	ssize_t n;
	int i, loops;
	bool ok;

	if (!p->buflen) {
		s = p->buf;
		buf_end = s + sizeof(p->buf);
		for (i = 0; i < N_TIMINGS; ++i) {
			struct kvmhv_tb_accumulator *acc;

			acc = (struct kvmhv_tb_accumulator *)
				((unsigned long)vcpu + timings[i].offset);
			ok = false;
			for (loops = 0; loops < 1000; ++loops) {
				count = acc->seqcount;
				if (!(count & 1)) {
					smp_rmb();
					tb = *acc;
					smp_rmb();
					if (count == acc->seqcount) {
						ok = true;
						break;
					}
				}
				udelay(1);
			}
			if (!ok)
				snprintf(s, buf_end - s, "%s: stuck\n",
					timings[i].name);
			else
				snprintf(s, buf_end - s,
					"%s: %llu %llu %llu %llu\n",
					timings[i].name, count / 2,
					tb_to_ns(tb.tb_total),
					tb_to_ns(tb.tb_min),
					tb_to_ns(tb.tb_max));
			s += strlen(s);
		}
		p->buflen = s - p->buf;
	}

	pos = *ppos;
	if (pos >= p->buflen)
		return 0;
	if (len > p->buflen - pos)
		len = p->buflen - pos;
	n = copy_to_user(buf, p->buf + pos, len);
	if (n) {
		if (n == len)
			return -EFAULT;
		len -= n;
	}
	*ppos = pos + len;
	return len;
}

static ssize_t debugfs_timings_write(struct file *file, const char __user *buf,
				     size_t len, loff_t *ppos)
{
	return -EACCES;
}

static const struct file_operations debugfs_timings_ops = {
	.owner	 = THIS_MODULE,
	.open	 = debugfs_timings_open,
	.release = debugfs_timings_release,
	.read	 = debugfs_timings_read,
	.write	 = debugfs_timings_write,
	.llseek	 = generic_file_llseek,
};

/* Create a debugfs directory for the vcpu */
static void debugfs_vcpu_init(struct kvm_vcpu *vcpu, unsigned int id)
{
	char buf[16];
	struct kvm *kvm = vcpu->kvm;

	snprintf(buf, sizeof(buf), "vcpu%u", id);
	if (IS_ERR_OR_NULL(kvm->arch.debugfs_dir))
		return;
	vcpu->arch.debugfs_dir = debugfs_create_dir(buf, kvm->arch.debugfs_dir);
	if (IS_ERR_OR_NULL(vcpu->arch.debugfs_dir))
		return;
	vcpu->arch.debugfs_timings =
		debugfs_create_file("timings", 0444, vcpu->arch.debugfs_dir,
				    vcpu, &debugfs_timings_ops);
}

#else /* CONFIG_KVM_BOOK3S_HV_EXIT_TIMING */
static void debugfs_vcpu_init(struct kvm_vcpu *vcpu, unsigned int id)
{
}
#endif /* CONFIG_KVM_BOOK3S_HV_EXIT_TIMING */

static struct kvm_vcpu *kvmppc_core_vcpu_create_hv(struct kvm *kvm,
						   unsigned int id)
{
	struct kvm_vcpu *vcpu;
	int err;
	int core;
	struct kvmppc_vcore *vcore;

	err = -ENOMEM;
	vcpu = kmem_cache_zalloc(kvm_vcpu_cache, GFP_KERNEL);
	if (!vcpu)
		goto out;

	err = kvm_vcpu_init(vcpu, kvm, id);
	if (err)
		goto free_vcpu;

	vcpu->arch.shared = &vcpu->arch.shregs;
#ifdef CONFIG_KVM_BOOK3S_PR_POSSIBLE
	/*
	 * The shared struct is never shared on HV,
	 * so we can always use host endianness
	 */
#ifdef __BIG_ENDIAN__
	vcpu->arch.shared_big_endian = true;
#else
	vcpu->arch.shared_big_endian = false;
#endif
#endif
	vcpu->arch.mmcr[0] = MMCR0_FC;
	vcpu->arch.ctrl = CTRL_RUNLATCH;
	/* default to host PVR, since we can't spoof it */
	kvmppc_set_pvr_hv(vcpu, mfspr(SPRN_PVR));
	spin_lock_init(&vcpu->arch.vpa_update_lock);
	spin_lock_init(&vcpu->arch.tbacct_lock);
	vcpu->arch.busy_preempt = TB_NIL;
	vcpu->arch.intr_msr = MSR_SF | MSR_ME;

	/*
	 * Set the default HFSCR for the guest from the host value.
	 * This value is only used on POWER9.
	 * On POWER9 DD1, TM doesn't work, so we make sure to
	 * prevent the guest from using it.
	 * On POWER9, we want to virtualize the doorbell facility, so we
	 * turn off the HFSCR bit, which causes those instructions to trap.
	 */
	vcpu->arch.hfscr = mfspr(SPRN_HFSCR);
	if (!cpu_has_feature(CPU_FTR_TM))
		vcpu->arch.hfscr &= ~HFSCR_TM;
	if (cpu_has_feature(CPU_FTR_ARCH_300))
		vcpu->arch.hfscr &= ~HFSCR_MSGP;

	kvmppc_mmu_book3s_hv_init(vcpu);

	vcpu->arch.state = KVMPPC_VCPU_NOTREADY;

	init_waitqueue_head(&vcpu->arch.cpu_run);

	mutex_lock(&kvm->lock);
	vcore = NULL;
	err = -EINVAL;
	core = id / kvm->arch.smt_mode;
	if (core < KVM_MAX_VCORES) {
		vcore = kvm->arch.vcores[core];
		if (!vcore) {
			err = -ENOMEM;
			vcore = kvmppc_vcore_create(kvm, core);
			kvm->arch.vcores[core] = vcore;
			kvm->arch.online_vcores++;
		}
	}
	mutex_unlock(&kvm->lock);

	if (!vcore)
		goto free_vcpu;

	spin_lock(&vcore->lock);
	++vcore->num_threads;
	spin_unlock(&vcore->lock);
	vcpu->arch.vcore = vcore;
	vcpu->arch.ptid = vcpu->vcpu_id - vcore->first_vcpuid;
	vcpu->arch.thread_cpu = -1;
	vcpu->arch.prev_cpu = -1;

	vcpu->arch.cpu_type = KVM_CPU_3S_64;
	kvmppc_sanity_check(vcpu);

	debugfs_vcpu_init(vcpu, id);

	return vcpu;

free_vcpu:
	kmem_cache_free(kvm_vcpu_cache, vcpu);
out:
	return ERR_PTR(err);
}

static int kvmhv_set_smt_mode(struct kvm *kvm, unsigned long smt_mode,
			      unsigned long flags)
{
	int err;
	int esmt = 0;

	if (flags)
		return -EINVAL;
	if (smt_mode > MAX_SMT_THREADS || !is_power_of_2(smt_mode))
		return -EINVAL;
	if (!cpu_has_feature(CPU_FTR_ARCH_300)) {
		/*
		 * On POWER8 (or POWER7), the threading mode is "strict",
		 * so we pack smt_mode vcpus per vcore.
		 */
		if (smt_mode > threads_per_subcore)
			return -EINVAL;
	} else {
		/*
		 * On POWER9, the threading mode is "loose",
		 * so each vcpu gets its own vcore.
		 */
		esmt = smt_mode;
		smt_mode = 1;
	}
	mutex_lock(&kvm->lock);
	err = -EBUSY;
	if (!kvm->arch.online_vcores) {
		kvm->arch.smt_mode = smt_mode;
		kvm->arch.emul_smt_mode = esmt;
		err = 0;
	}
	mutex_unlock(&kvm->lock);

	return err;
}

static void unpin_vpa(struct kvm *kvm, struct kvmppc_vpa *vpa)
{
	if (vpa->pinned_addr)
		kvmppc_unpin_guest_page(kvm, vpa->pinned_addr, vpa->gpa,
					vpa->dirty);
}

static void kvmppc_core_vcpu_free_hv(struct kvm_vcpu *vcpu)
{
	spin_lock(&vcpu->arch.vpa_update_lock);
	unpin_vpa(vcpu->kvm, &vcpu->arch.dtl);
	unpin_vpa(vcpu->kvm, &vcpu->arch.slb_shadow);
	unpin_vpa(vcpu->kvm, &vcpu->arch.vpa);
	spin_unlock(&vcpu->arch.vpa_update_lock);
	kvm_vcpu_uninit(vcpu);
	kmem_cache_free(kvm_vcpu_cache, vcpu);
}

static int kvmppc_core_check_requests_hv(struct kvm_vcpu *vcpu)
{
	/* Indicate we want to get back into the guest */
	return 1;
}

static void kvmppc_set_timer(struct kvm_vcpu *vcpu)
{
	unsigned long dec_nsec, now;

	now = get_tb();
	if (now > vcpu->arch.dec_expires) {
		/* decrementer has already gone negative */
		kvmppc_core_queue_dec(vcpu);
		kvmppc_core_prepare_to_enter(vcpu);
		return;
	}
	dec_nsec = (vcpu->arch.dec_expires - now) * NSEC_PER_SEC
		   / tb_ticks_per_sec;
	hrtimer_start(&vcpu->arch.dec_timer, dec_nsec, HRTIMER_MODE_REL);
	vcpu->arch.timer_running = 1;
}

static void kvmppc_end_cede(struct kvm_vcpu *vcpu)
{
	vcpu->arch.ceded = 0;
	if (vcpu->arch.timer_running) {
		hrtimer_try_to_cancel(&vcpu->arch.dec_timer);
		vcpu->arch.timer_running = 0;
	}
}

extern int __kvmppc_vcore_entry(void);

static void kvmppc_remove_runnable(struct kvmppc_vcore *vc,
				   struct kvm_vcpu *vcpu)
{
	u64 now;

	if (vcpu->arch.state != KVMPPC_VCPU_RUNNABLE)
		return;
	spin_lock_irq(&vcpu->arch.tbacct_lock);
	now = mftb();
	vcpu->arch.busy_stolen += vcore_stolen_time(vc, now) -
		vcpu->arch.stolen_logged;
	vcpu->arch.busy_preempt = now;
	vcpu->arch.state = KVMPPC_VCPU_BUSY_IN_HOST;
	spin_unlock_irq(&vcpu->arch.tbacct_lock);
	--vc->n_runnable;
	WRITE_ONCE(vc->runnable_threads[vcpu->arch.ptid], NULL);
}

static int kvmppc_grab_hwthread(int cpu)
{
	struct paca_struct *tpaca;
	long timeout = 10000;

	/*
	 * ISA v3.0 idle routines do not set hwthread_state or test
	 * hwthread_req, so they can not grab idle threads.
	 */
	if (cpu_has_feature(CPU_FTR_ARCH_300)) {
		WARN(1, "KVM: can not control sibling threads\n");
		return -EBUSY;
	}

	tpaca = &paca[cpu];

	/* Ensure the thread won't go into the kernel if it wakes */
	tpaca->kvm_hstate.kvm_vcpu = NULL;
	tpaca->kvm_hstate.kvm_vcore = NULL;
	tpaca->kvm_hstate.napping = 0;
	smp_wmb();
	tpaca->kvm_hstate.hwthread_req = 1;

	/*
	 * If the thread is already executing in the kernel (e.g. handling
	 * a stray interrupt), wait for it to get back to nap mode.
	 * The smp_mb() is to ensure that our setting of hwthread_req
	 * is visible before we look at hwthread_state, so if this
	 * races with the code at system_reset_pSeries and the thread
	 * misses our setting of hwthread_req, we are sure to see its
	 * setting of hwthread_state, and vice versa.
	 */
	smp_mb();
	while (tpaca->kvm_hstate.hwthread_state == KVM_HWTHREAD_IN_KERNEL) {
		if (--timeout <= 0) {
			pr_err("KVM: couldn't grab cpu %d\n", cpu);
			return -EBUSY;
		}
		udelay(1);
	}
	return 0;
}

static void kvmppc_release_hwthread(int cpu)
{
	struct paca_struct *tpaca;

	tpaca = &paca[cpu];
	tpaca->kvm_hstate.kvm_vcpu = NULL;
	tpaca->kvm_hstate.kvm_vcore = NULL;
	tpaca->kvm_hstate.kvm_split_mode = NULL;
	if (!cpu_has_feature(CPU_FTR_ARCH_300))
		tpaca->kvm_hstate.hwthread_req = 0;

<<<<<<< HEAD
=======
}

>>>>>>> bb176f67
static void radix_flush_cpu(struct kvm *kvm, int cpu, struct kvm_vcpu *vcpu)
{
	int i;

	cpu = cpu_first_thread_sibling(cpu);
	cpumask_set_cpu(cpu, &kvm->arch.need_tlb_flush);
	/*
	 * Make sure setting of bit in need_tlb_flush precedes
	 * testing of cpu_in_guest bits.  The matching barrier on
	 * the other side is the first smp_mb() in kvmppc_run_core().
	 */
	smp_mb();
	for (i = 0; i < threads_per_core; ++i)
		if (cpumask_test_cpu(cpu + i, &kvm->arch.cpu_in_guest))
			smp_call_function_single(cpu + i, do_nothing, NULL, 1);
}

static void kvmppc_prepare_radix_vcpu(struct kvm_vcpu *vcpu, int pcpu)
{
	struct kvm *kvm = vcpu->kvm;

	/*
	 * With radix, the guest can do TLB invalidations itself,
	 * and it could choose to use the local form (tlbiel) if
	 * it is invalidating a translation that has only ever been
	 * used on one vcpu.  However, that doesn't mean it has
	 * only ever been used on one physical cpu, since vcpus
	 * can move around between pcpus.  To cope with this, when
	 * a vcpu moves from one pcpu to another, we need to tell
	 * any vcpus running on the same core as this vcpu previously
	 * ran to flush the TLB.  The TLB is shared between threads,
	 * so we use a single bit in .need_tlb_flush for all 4 threads.
	 */
	if (vcpu->arch.prev_cpu != pcpu) {
		if (vcpu->arch.prev_cpu >= 0 &&
		    cpu_first_thread_sibling(vcpu->arch.prev_cpu) !=
		    cpu_first_thread_sibling(pcpu))
			radix_flush_cpu(kvm, vcpu->arch.prev_cpu, vcpu);
		vcpu->arch.prev_cpu = pcpu;
	}
}

static void kvmppc_start_thread(struct kvm_vcpu *vcpu, struct kvmppc_vcore *vc)
{
	int cpu;
	struct paca_struct *tpaca;
	struct kvm *kvm = vc->kvm;

	cpu = vc->pcpu;
	if (vcpu) {
		if (vcpu->arch.timer_running) {
			hrtimer_try_to_cancel(&vcpu->arch.dec_timer);
			vcpu->arch.timer_running = 0;
		}
		cpu += vcpu->arch.ptid;
		vcpu->cpu = vc->pcpu;
		vcpu->arch.thread_cpu = cpu;
		cpumask_set_cpu(cpu, &kvm->arch.cpu_in_guest);
	}
	tpaca = &paca[cpu];
	tpaca->kvm_hstate.kvm_vcpu = vcpu;
	tpaca->kvm_hstate.ptid = cpu - vc->pcpu;
	/* Order stores to hstate.kvm_vcpu etc. before store to kvm_vcore */
	smp_wmb();
	tpaca->kvm_hstate.kvm_vcore = vc;
	if (cpu != smp_processor_id())
		kvmppc_ipi_thread(cpu);
}

static void kvmppc_wait_for_nap(void)
{
	int cpu = smp_processor_id();
	int i, loops;
	int n_threads = threads_per_vcore();

	if (n_threads <= 1)
		return;
	for (loops = 0; loops < 1000000; ++loops) {
		/*
		 * Check if all threads are finished.
		 * We set the vcore pointer when starting a thread
		 * and the thread clears it when finished, so we look
		 * for any threads that still have a non-NULL vcore ptr.
		 */
		for (i = 1; i < n_threads; ++i)
			if (paca[cpu + i].kvm_hstate.kvm_vcore)
				break;
		if (i == n_threads) {
			HMT_medium();
			return;
		}
		HMT_low();
	}
	HMT_medium();
	for (i = 1; i < n_threads; ++i)
		if (paca[cpu + i].kvm_hstate.kvm_vcore)
			pr_err("KVM: CPU %d seems to be stuck\n", cpu + i);
}

/*
 * Check that we are on thread 0 and that any other threads in
 * this core are off-line.  Then grab the threads so they can't
 * enter the kernel.
 */
static int on_primary_thread(void)
{
	int cpu = smp_processor_id();
	int thr;

	/* Are we on a primary subcore? */
	if (cpu_thread_in_subcore(cpu))
		return 0;

	thr = 0;
	while (++thr < threads_per_subcore)
		if (cpu_online(cpu + thr))
			return 0;

	/* Grab all hw threads so they can't go into the kernel */
	for (thr = 1; thr < threads_per_subcore; ++thr) {
		if (kvmppc_grab_hwthread(cpu + thr)) {
			/* Couldn't grab one; let the others go */
			do {
				kvmppc_release_hwthread(cpu + thr);
			} while (--thr > 0);
			return 0;
		}
	}
	return 1;
}

/*
 * A list of virtual cores for each physical CPU.
 * These are vcores that could run but their runner VCPU tasks are
 * (or may be) preempted.
 */
struct preempted_vcore_list {
	struct list_head	list;
	spinlock_t		lock;
};

static DEFINE_PER_CPU(struct preempted_vcore_list, preempted_vcores);

static void init_vcore_lists(void)
{
	int cpu;

	for_each_possible_cpu(cpu) {
		struct preempted_vcore_list *lp = &per_cpu(preempted_vcores, cpu);
		spin_lock_init(&lp->lock);
		INIT_LIST_HEAD(&lp->list);
	}
}

static void kvmppc_vcore_preempt(struct kvmppc_vcore *vc)
{
	struct preempted_vcore_list *lp = this_cpu_ptr(&preempted_vcores);

	vc->vcore_state = VCORE_PREEMPT;
	vc->pcpu = smp_processor_id();
	if (vc->num_threads < threads_per_vcore()) {
		spin_lock(&lp->lock);
		list_add_tail(&vc->preempt_list, &lp->list);
		spin_unlock(&lp->lock);
	}

	/* Start accumulating stolen time */
	kvmppc_core_start_stolen(vc);
}

static void kvmppc_vcore_end_preempt(struct kvmppc_vcore *vc)
{
	struct preempted_vcore_list *lp;

	kvmppc_core_end_stolen(vc);
	if (!list_empty(&vc->preempt_list)) {
		lp = &per_cpu(preempted_vcores, vc->pcpu);
		spin_lock(&lp->lock);
		list_del_init(&vc->preempt_list);
		spin_unlock(&lp->lock);
	}
	vc->vcore_state = VCORE_INACTIVE;
}

/*
 * This stores information about the virtual cores currently
 * assigned to a physical core.
 */
struct core_info {
	int		n_subcores;
	int		max_subcore_threads;
	int		total_threads;
	int		subcore_threads[MAX_SUBCORES];
	struct kvmppc_vcore *vc[MAX_SUBCORES];
};

/*
 * This mapping means subcores 0 and 1 can use threads 0-3 and 4-7
 * respectively in 2-way micro-threading (split-core) mode.
 */
static int subcore_thread_map[MAX_SUBCORES] = { 0, 4, 2, 6 };

static void init_core_info(struct core_info *cip, struct kvmppc_vcore *vc)
{
	memset(cip, 0, sizeof(*cip));
	cip->n_subcores = 1;
	cip->max_subcore_threads = vc->num_threads;
	cip->total_threads = vc->num_threads;
	cip->subcore_threads[0] = vc->num_threads;
	cip->vc[0] = vc;
}

static bool subcore_config_ok(int n_subcores, int n_threads)
{
	/* Can only dynamically split if unsplit to begin with */
	if (n_subcores > 1 && threads_per_subcore < MAX_SMT_THREADS)
		return false;
	if (n_subcores > MAX_SUBCORES)
		return false;
	if (n_subcores > 1) {
		if (!(dynamic_mt_modes & 2))
			n_subcores = 4;
		if (n_subcores > 2 && !(dynamic_mt_modes & 4))
			return false;
	}

	return n_subcores * roundup_pow_of_two(n_threads) <= MAX_SMT_THREADS;
}

static void init_vcore_to_run(struct kvmppc_vcore *vc)
{
	vc->entry_exit_map = 0;
	vc->in_guest = 0;
	vc->napping_threads = 0;
	vc->conferring_threads = 0;
}

static bool can_dynamic_split(struct kvmppc_vcore *vc, struct core_info *cip)
{
	int n_threads = vc->num_threads;
	int sub;

	if (!cpu_has_feature(CPU_FTR_ARCH_207S))
		return false;

	if (n_threads < cip->max_subcore_threads)
		n_threads = cip->max_subcore_threads;
	if (!subcore_config_ok(cip->n_subcores + 1, n_threads))
		return false;
	cip->max_subcore_threads = n_threads;

	sub = cip->n_subcores;
	++cip->n_subcores;
	cip->total_threads += vc->num_threads;
	cip->subcore_threads[sub] = vc->num_threads;
	cip->vc[sub] = vc;
	init_vcore_to_run(vc);
	list_del_init(&vc->preempt_list);

	return true;
}

/*
 * Work out whether it is possible to piggyback the execution of
 * vcore *pvc onto the execution of the other vcores described in *cip.
 */
static bool can_piggyback(struct kvmppc_vcore *pvc, struct core_info *cip,
			  int target_threads)
{
	if (cip->total_threads + pvc->num_threads > target_threads)
		return false;

	return can_dynamic_split(pvc, cip);
}

static void prepare_threads(struct kvmppc_vcore *vc)
{
	int i;
	struct kvm_vcpu *vcpu;

	for_each_runnable_thread(i, vcpu, vc) {
		if (signal_pending(vcpu->arch.run_task))
			vcpu->arch.ret = -EINTR;
		else if (vcpu->arch.vpa.update_pending ||
			 vcpu->arch.slb_shadow.update_pending ||
			 vcpu->arch.dtl.update_pending)
			vcpu->arch.ret = RESUME_GUEST;
		else
			continue;
		kvmppc_remove_runnable(vc, vcpu);
		wake_up(&vcpu->arch.cpu_run);
	}
}

static void collect_piggybacks(struct core_info *cip, int target_threads)
{
	struct preempted_vcore_list *lp = this_cpu_ptr(&preempted_vcores);
	struct kvmppc_vcore *pvc, *vcnext;

	spin_lock(&lp->lock);
	list_for_each_entry_safe(pvc, vcnext, &lp->list, preempt_list) {
		if (!spin_trylock(&pvc->lock))
			continue;
		prepare_threads(pvc);
		if (!pvc->n_runnable) {
			list_del_init(&pvc->preempt_list);
			if (pvc->runner == NULL) {
				pvc->vcore_state = VCORE_INACTIVE;
				kvmppc_core_end_stolen(pvc);
			}
			spin_unlock(&pvc->lock);
			continue;
		}
		if (!can_piggyback(pvc, cip, target_threads)) {
			spin_unlock(&pvc->lock);
			continue;
		}
		kvmppc_core_end_stolen(pvc);
		pvc->vcore_state = VCORE_PIGGYBACK;
		if (cip->total_threads >= target_threads)
			break;
	}
	spin_unlock(&lp->lock);
}

static bool recheck_signals(struct core_info *cip)
{
	int sub, i;
	struct kvm_vcpu *vcpu;

	for (sub = 0; sub < cip->n_subcores; ++sub)
		for_each_runnable_thread(i, vcpu, cip->vc[sub])
			if (signal_pending(vcpu->arch.run_task))
				return true;
	return false;
}

static void post_guest_process(struct kvmppc_vcore *vc, bool is_master)
{
	int still_running = 0, i;
	u64 now;
	long ret;
	struct kvm_vcpu *vcpu;

	spin_lock(&vc->lock);
	now = get_tb();
	for_each_runnable_thread(i, vcpu, vc) {
		/* cancel pending dec exception if dec is positive */
		if (now < vcpu->arch.dec_expires &&
		    kvmppc_core_pending_dec(vcpu))
			kvmppc_core_dequeue_dec(vcpu);

		trace_kvm_guest_exit(vcpu);

		ret = RESUME_GUEST;
		if (vcpu->arch.trap)
			ret = kvmppc_handle_exit_hv(vcpu->arch.kvm_run, vcpu,
						    vcpu->arch.run_task);

		vcpu->arch.ret = ret;
		vcpu->arch.trap = 0;

		if (is_kvmppc_resume_guest(vcpu->arch.ret)) {
			if (vcpu->arch.pending_exceptions)
				kvmppc_core_prepare_to_enter(vcpu);
			if (vcpu->arch.ceded)
				kvmppc_set_timer(vcpu);
			else
				++still_running;
		} else {
			kvmppc_remove_runnable(vc, vcpu);
			wake_up(&vcpu->arch.cpu_run);
		}
	}
	if (!is_master) {
		if (still_running > 0) {
			kvmppc_vcore_preempt(vc);
		} else if (vc->runner) {
			vc->vcore_state = VCORE_PREEMPT;
			kvmppc_core_start_stolen(vc);
		} else {
			vc->vcore_state = VCORE_INACTIVE;
		}
		if (vc->n_runnable > 0 && vc->runner == NULL) {
			/* make sure there's a candidate runner awake */
			i = -1;
			vcpu = next_runnable_thread(vc, &i);
			wake_up(&vcpu->arch.cpu_run);
		}
	}
	spin_unlock(&vc->lock);
}

/*
 * Clear core from the list of active host cores as we are about to
 * enter the guest. Only do this if it is the primary thread of the
 * core (not if a subcore) that is entering the guest.
 */
static inline int kvmppc_clear_host_core(unsigned int cpu)
{
	int core;

	if (!kvmppc_host_rm_ops_hv || cpu_thread_in_core(cpu))
		return 0;
	/*
	 * Memory barrier can be omitted here as we will do a smp_wmb()
	 * later in kvmppc_start_thread and we need ensure that state is
	 * visible to other CPUs only after we enter guest.
	 */
	core = cpu >> threads_shift;
	kvmppc_host_rm_ops_hv->rm_core[core].rm_state.in_host = 0;
	return 0;
}

/*
 * Advertise this core as an active host core since we exited the guest
 * Only need to do this if it is the primary thread of the core that is
 * exiting.
 */
static inline int kvmppc_set_host_core(unsigned int cpu)
{
	int core;

	if (!kvmppc_host_rm_ops_hv || cpu_thread_in_core(cpu))
		return 0;

	/*
	 * Memory barrier can be omitted here because we do a spin_unlock
	 * immediately after this which provides the memory barrier.
	 */
	core = cpu >> threads_shift;
	kvmppc_host_rm_ops_hv->rm_core[core].rm_state.in_host = 1;
	return 0;
}

static void set_irq_happened(int trap)
{
	switch (trap) {
	case BOOK3S_INTERRUPT_EXTERNAL:
		local_paca->irq_happened |= PACA_IRQ_EE;
		break;
	case BOOK3S_INTERRUPT_H_DOORBELL:
		local_paca->irq_happened |= PACA_IRQ_DBELL;
		break;
	case BOOK3S_INTERRUPT_HMI:
		local_paca->irq_happened |= PACA_IRQ_HMI;
		break;
	}
}

/*
 * Run a set of guest threads on a physical core.
 * Called with vc->lock held.
 */
static noinline void kvmppc_run_core(struct kvmppc_vcore *vc)
{
	struct kvm_vcpu *vcpu;
	int i;
	int srcu_idx;
	struct core_info core_info;
	struct kvmppc_vcore *pvc;
	struct kvm_split_mode split_info, *sip;
	int split, subcore_size, active;
	int sub;
	bool thr0_done;
	unsigned long cmd_bit, stat_bit;
	int pcpu, thr;
	int target_threads;
	int controlled_threads;
	int trap;

	/*
	 * Remove from the list any threads that have a signal pending
	 * or need a VPA update done
	 */
	prepare_threads(vc);

	/* if the runner is no longer runnable, let the caller pick a new one */
	if (vc->runner->arch.state != KVMPPC_VCPU_RUNNABLE)
		return;

	/*
	 * Initialize *vc.
	 */
	init_vcore_to_run(vc);
	vc->preempt_tb = TB_NIL;

	/*
	 * Number of threads that we will be controlling: the same as
	 * the number of threads per subcore, except on POWER9,
	 * where it's 1 because the threads are (mostly) independent.
	 */
	controlled_threads = threads_per_vcore();

	/*
	 * Make sure we are running on primary threads, and that secondary
	 * threads are offline.  Also check if the number of threads in this
	 * guest are greater than the current system threads per guest.
	 */
	if ((controlled_threads > 1) &&
	    ((vc->num_threads > threads_per_subcore) || !on_primary_thread())) {
		for_each_runnable_thread(i, vcpu, vc) {
			vcpu->arch.ret = -EBUSY;
			kvmppc_remove_runnable(vc, vcpu);
			wake_up(&vcpu->arch.cpu_run);
		}
		goto out;
	}

	/*
	 * See if we could run any other vcores on the physical core
	 * along with this one.
	 */
	init_core_info(&core_info, vc);
	pcpu = smp_processor_id();
	target_threads = controlled_threads;
	if (target_smt_mode && target_smt_mode < target_threads)
		target_threads = target_smt_mode;
	if (vc->num_threads < target_threads)
		collect_piggybacks(&core_info, target_threads);

	/*
	 * On radix, arrange for TLB flushing if necessary.
	 * This has to be done before disabling interrupts since
	 * it uses smp_call_function().
	 */
	pcpu = smp_processor_id();
	if (kvm_is_radix(vc->kvm)) {
		for (sub = 0; sub < core_info.n_subcores; ++sub)
			for_each_runnable_thread(i, vcpu, core_info.vc[sub])
				kvmppc_prepare_radix_vcpu(vcpu, pcpu);
	}

	/*
	 * Hard-disable interrupts, and check resched flag and signals.
	 * If we need to reschedule or deliver a signal, clean up
	 * and return without going into the guest(s).
	 */
	local_irq_disable();
	hard_irq_disable();
	if (lazy_irq_pending() || need_resched() ||
	    recheck_signals(&core_info)) {
		local_irq_enable();
		vc->vcore_state = VCORE_INACTIVE;
		/* Unlock all except the primary vcore */
		for (sub = 1; sub < core_info.n_subcores; ++sub) {
			pvc = core_info.vc[sub];
			/* Put back on to the preempted vcores list */
			kvmppc_vcore_preempt(pvc);
			spin_unlock(&pvc->lock);
		}
		for (i = 0; i < controlled_threads; ++i)
			kvmppc_release_hwthread(pcpu + i);
		return;
	}

	kvmppc_clear_host_core(pcpu);

	/* Decide on micro-threading (split-core) mode */
	subcore_size = threads_per_subcore;
	cmd_bit = stat_bit = 0;
	split = core_info.n_subcores;
	sip = NULL;
	if (split > 1) {
		/* threads_per_subcore must be MAX_SMT_THREADS (8) here */
		if (split == 2 && (dynamic_mt_modes & 2)) {
			cmd_bit = HID0_POWER8_1TO2LPAR;
			stat_bit = HID0_POWER8_2LPARMODE;
		} else {
			split = 4;
			cmd_bit = HID0_POWER8_1TO4LPAR;
			stat_bit = HID0_POWER8_4LPARMODE;
		}
		subcore_size = MAX_SMT_THREADS / split;
		sip = &split_info;
		memset(&split_info, 0, sizeof(split_info));
		split_info.rpr = mfspr(SPRN_RPR);
		split_info.pmmar = mfspr(SPRN_PMMAR);
		split_info.ldbar = mfspr(SPRN_LDBAR);
		split_info.subcore_size = subcore_size;
		for (sub = 0; sub < core_info.n_subcores; ++sub)
			split_info.vc[sub] = core_info.vc[sub];
		/* order writes to split_info before kvm_split_mode pointer */
		smp_wmb();
	}
	for (thr = 0; thr < controlled_threads; ++thr)
		paca[pcpu + thr].kvm_hstate.kvm_split_mode = sip;

	/* Initiate micro-threading (split-core) if required */
	if (cmd_bit) {
		unsigned long hid0 = mfspr(SPRN_HID0);

		hid0 |= cmd_bit | HID0_POWER8_DYNLPARDIS;
		mb();
		mtspr(SPRN_HID0, hid0);
		isync();
		for (;;) {
			hid0 = mfspr(SPRN_HID0);
			if (hid0 & stat_bit)
				break;
			cpu_relax();
		}
	}

	/* Start all the threads */
	active = 0;
	for (sub = 0; sub < core_info.n_subcores; ++sub) {
		thr = subcore_thread_map[sub];
		thr0_done = false;
		active |= 1 << thr;
		pvc = core_info.vc[sub];
		pvc->pcpu = pcpu + thr;
		for_each_runnable_thread(i, vcpu, pvc) {
			kvmppc_start_thread(vcpu, pvc);
			kvmppc_create_dtl_entry(vcpu, pvc);
			trace_kvm_guest_enter(vcpu);
			if (!vcpu->arch.ptid)
				thr0_done = true;
			active |= 1 << (thr + vcpu->arch.ptid);
		}
		/*
		 * We need to start the first thread of each subcore
		 * even if it doesn't have a vcpu.
		 */
		if (!thr0_done)
			kvmppc_start_thread(NULL, pvc);
		thr += pvc->num_threads;
	}

	/*
	 * Ensure that split_info.do_nap is set after setting
	 * the vcore pointer in the PACA of the secondaries.
	 */
	smp_mb();
	if (cmd_bit)
		split_info.do_nap = 1;	/* ask secondaries to nap when done */

	/*
	 * When doing micro-threading, poke the inactive threads as well.
	 * This gets them to the nap instruction after kvm_do_nap,
	 * which reduces the time taken to unsplit later.
	 */
	if (split > 1)
		for (thr = 1; thr < threads_per_subcore; ++thr)
			if (!(active & (1 << thr)))
				kvmppc_ipi_thread(pcpu + thr);

	vc->vcore_state = VCORE_RUNNING;
	preempt_disable();

	trace_kvmppc_run_core(vc, 0);

	for (sub = 0; sub < core_info.n_subcores; ++sub)
		spin_unlock(&core_info.vc[sub]->lock);

	/*
	 * Interrupts will be enabled once we get into the guest,
	 * so tell lockdep that we're about to enable interrupts.
	 */
	trace_hardirqs_on();

	guest_enter();

	srcu_idx = srcu_read_lock(&vc->kvm->srcu);

	trap = __kvmppc_vcore_entry();

	srcu_read_unlock(&vc->kvm->srcu, srcu_idx);

	guest_exit();

	trace_hardirqs_off();
	set_irq_happened(trap);

	spin_lock(&vc->lock);
	/* prevent other vcpu threads from doing kvmppc_start_thread() now */
	vc->vcore_state = VCORE_EXITING;

	/* wait for secondary threads to finish writing their state to memory */
	kvmppc_wait_for_nap();

	/* Return to whole-core mode if we split the core earlier */
	if (split > 1) {
		unsigned long hid0 = mfspr(SPRN_HID0);
		unsigned long loops = 0;

		hid0 &= ~HID0_POWER8_DYNLPARDIS;
		stat_bit = HID0_POWER8_2LPARMODE | HID0_POWER8_4LPARMODE;
		mb();
		mtspr(SPRN_HID0, hid0);
		isync();
		for (;;) {
			hid0 = mfspr(SPRN_HID0);
			if (!(hid0 & stat_bit))
				break;
			cpu_relax();
			++loops;
		}
		split_info.do_nap = 0;
	}

	kvmppc_set_host_core(pcpu);

	local_irq_enable();

	/* Let secondaries go back to the offline loop */
	for (i = 0; i < controlled_threads; ++i) {
		kvmppc_release_hwthread(pcpu + i);
		if (sip && sip->napped[i])
			kvmppc_ipi_thread(pcpu + i);
		cpumask_clear_cpu(pcpu + i, &vc->kvm->arch.cpu_in_guest);
	}

	spin_unlock(&vc->lock);

	/* make sure updates to secondary vcpu structs are visible now */
	smp_mb();

	for (sub = 0; sub < core_info.n_subcores; ++sub) {
		pvc = core_info.vc[sub];
		post_guest_process(pvc, pvc == vc);
	}

	spin_lock(&vc->lock);
	preempt_enable();

 out:
	vc->vcore_state = VCORE_INACTIVE;
	trace_kvmppc_run_core(vc, 1);
}

/*
 * Wait for some other vcpu thread to execute us, and
 * wake us up when we need to handle something in the host.
 */
static void kvmppc_wait_for_exec(struct kvmppc_vcore *vc,
				 struct kvm_vcpu *vcpu, int wait_state)
{
	DEFINE_WAIT(wait);

	prepare_to_wait(&vcpu->arch.cpu_run, &wait, wait_state);
	if (vcpu->arch.state == KVMPPC_VCPU_RUNNABLE) {
		spin_unlock(&vc->lock);
		schedule();
		spin_lock(&vc->lock);
	}
	finish_wait(&vcpu->arch.cpu_run, &wait);
}

static void grow_halt_poll_ns(struct kvmppc_vcore *vc)
{
	/* 10us base */
	if (vc->halt_poll_ns == 0 && halt_poll_ns_grow)
		vc->halt_poll_ns = 10000;
	else
		vc->halt_poll_ns *= halt_poll_ns_grow;
}

static void shrink_halt_poll_ns(struct kvmppc_vcore *vc)
{
	if (halt_poll_ns_shrink == 0)
		vc->halt_poll_ns = 0;
	else
		vc->halt_poll_ns /= halt_poll_ns_shrink;
}

#ifdef CONFIG_KVM_XICS
static inline bool xive_interrupt_pending(struct kvm_vcpu *vcpu)
{
	if (!xive_enabled())
		return false;
	return vcpu->arch.xive_saved_state.pipr <
		vcpu->arch.xive_saved_state.cppr;
}
#else
static inline bool xive_interrupt_pending(struct kvm_vcpu *vcpu)
{
	return false;
}
#endif /* CONFIG_KVM_XICS */

static bool kvmppc_vcpu_woken(struct kvm_vcpu *vcpu)
{
	if (vcpu->arch.pending_exceptions || vcpu->arch.prodded ||
	    kvmppc_doorbell_pending(vcpu) || xive_interrupt_pending(vcpu))
		return true;

	return false;
}

/*
 * Check to see if any of the runnable vcpus on the vcore have pending
 * exceptions or are no longer ceded
 */
static int kvmppc_vcore_check_block(struct kvmppc_vcore *vc)
{
	struct kvm_vcpu *vcpu;
	int i;

	for_each_runnable_thread(i, vcpu, vc) {
		if (!vcpu->arch.ceded || kvmppc_vcpu_woken(vcpu))
			return 1;
	}

	return 0;
}

/*
 * All the vcpus in this vcore are idle, so wait for a decrementer
 * or external interrupt to one of the vcpus.  vc->lock is held.
 */
static void kvmppc_vcore_blocked(struct kvmppc_vcore *vc)
{
	ktime_t cur, start_poll, start_wait;
	int do_sleep = 1;
	u64 block_ns;
	DECLARE_SWAITQUEUE(wait);

	/* Poll for pending exceptions and ceded state */
	cur = start_poll = ktime_get();
	if (vc->halt_poll_ns) {
		ktime_t stop = ktime_add_ns(start_poll, vc->halt_poll_ns);
		++vc->runner->stat.halt_attempted_poll;

		vc->vcore_state = VCORE_POLLING;
		spin_unlock(&vc->lock);

		do {
			if (kvmppc_vcore_check_block(vc)) {
				do_sleep = 0;
				break;
			}
			cur = ktime_get();
		} while (single_task_running() && ktime_before(cur, stop));

		spin_lock(&vc->lock);
		vc->vcore_state = VCORE_INACTIVE;

		if (!do_sleep) {
			++vc->runner->stat.halt_successful_poll;
			goto out;
		}
	}

	prepare_to_swait(&vc->wq, &wait, TASK_INTERRUPTIBLE);

	if (kvmppc_vcore_check_block(vc)) {
		finish_swait(&vc->wq, &wait);
		do_sleep = 0;
		/* If we polled, count this as a successful poll */
		if (vc->halt_poll_ns)
			++vc->runner->stat.halt_successful_poll;
		goto out;
	}

	start_wait = ktime_get();

	vc->vcore_state = VCORE_SLEEPING;
	trace_kvmppc_vcore_blocked(vc, 0);
	spin_unlock(&vc->lock);
	schedule();
	finish_swait(&vc->wq, &wait);
	spin_lock(&vc->lock);
	vc->vcore_state = VCORE_INACTIVE;
	trace_kvmppc_vcore_blocked(vc, 1);
	++vc->runner->stat.halt_successful_wait;

	cur = ktime_get();

out:
	block_ns = ktime_to_ns(cur) - ktime_to_ns(start_poll);

	/* Attribute wait time */
	if (do_sleep) {
		vc->runner->stat.halt_wait_ns +=
			ktime_to_ns(cur) - ktime_to_ns(start_wait);
		/* Attribute failed poll time */
		if (vc->halt_poll_ns)
			vc->runner->stat.halt_poll_fail_ns +=
				ktime_to_ns(start_wait) -
				ktime_to_ns(start_poll);
	} else {
		/* Attribute successful poll time */
		if (vc->halt_poll_ns)
			vc->runner->stat.halt_poll_success_ns +=
				ktime_to_ns(cur) -
				ktime_to_ns(start_poll);
	}

	/* Adjust poll time */
	if (halt_poll_ns) {
		if (block_ns <= vc->halt_poll_ns)
			;
		/* We slept and blocked for longer than the max halt time */
		else if (vc->halt_poll_ns && block_ns > halt_poll_ns)
			shrink_halt_poll_ns(vc);
		/* We slept and our poll time is too small */
		else if (vc->halt_poll_ns < halt_poll_ns &&
				block_ns < halt_poll_ns)
			grow_halt_poll_ns(vc);
		if (vc->halt_poll_ns > halt_poll_ns)
			vc->halt_poll_ns = halt_poll_ns;
	} else
		vc->halt_poll_ns = 0;

	trace_kvmppc_vcore_wakeup(do_sleep, block_ns);
}

static int kvmppc_run_vcpu(struct kvm_run *kvm_run, struct kvm_vcpu *vcpu)
{
	int n_ceded, i;
	struct kvmppc_vcore *vc;
	struct kvm_vcpu *v;

	trace_kvmppc_run_vcpu_enter(vcpu);

	kvm_run->exit_reason = 0;
	vcpu->arch.ret = RESUME_GUEST;
	vcpu->arch.trap = 0;
	kvmppc_update_vpas(vcpu);

	/*
	 * Synchronize with other threads in this virtual core
	 */
	vc = vcpu->arch.vcore;
	spin_lock(&vc->lock);
	vcpu->arch.ceded = 0;
	vcpu->arch.run_task = current;
	vcpu->arch.kvm_run = kvm_run;
	vcpu->arch.stolen_logged = vcore_stolen_time(vc, mftb());
	vcpu->arch.state = KVMPPC_VCPU_RUNNABLE;
	vcpu->arch.busy_preempt = TB_NIL;
	WRITE_ONCE(vc->runnable_threads[vcpu->arch.ptid], vcpu);
	++vc->n_runnable;

	/*
	 * This happens the first time this is called for a vcpu.
	 * If the vcore is already running, we may be able to start
	 * this thread straight away and have it join in.
	 */
	if (!signal_pending(current)) {
		if (vc->vcore_state == VCORE_PIGGYBACK) {
			if (spin_trylock(&vc->lock)) {
				if (vc->vcore_state == VCORE_RUNNING &&
				    !VCORE_IS_EXITING(vc)) {
					kvmppc_create_dtl_entry(vcpu, vc);
					kvmppc_start_thread(vcpu, vc);
					trace_kvm_guest_enter(vcpu);
				}
				spin_unlock(&vc->lock);
			}
		} else if (vc->vcore_state == VCORE_RUNNING &&
			   !VCORE_IS_EXITING(vc)) {
			kvmppc_create_dtl_entry(vcpu, vc);
			kvmppc_start_thread(vcpu, vc);
			trace_kvm_guest_enter(vcpu);
		} else if (vc->vcore_state == VCORE_SLEEPING) {
			swake_up(&vc->wq);
		}

	}

	while (vcpu->arch.state == KVMPPC_VCPU_RUNNABLE &&
	       !signal_pending(current)) {
		if (vc->vcore_state == VCORE_PREEMPT && vc->runner == NULL)
			kvmppc_vcore_end_preempt(vc);

		if (vc->vcore_state != VCORE_INACTIVE) {
			kvmppc_wait_for_exec(vc, vcpu, TASK_INTERRUPTIBLE);
			continue;
		}
		for_each_runnable_thread(i, v, vc) {
			kvmppc_core_prepare_to_enter(v);
			if (signal_pending(v->arch.run_task)) {
				kvmppc_remove_runnable(vc, v);
				v->stat.signal_exits++;
				v->arch.kvm_run->exit_reason = KVM_EXIT_INTR;
				v->arch.ret = -EINTR;
				wake_up(&v->arch.cpu_run);
			}
		}
		if (!vc->n_runnable || vcpu->arch.state != KVMPPC_VCPU_RUNNABLE)
			break;
		n_ceded = 0;
		for_each_runnable_thread(i, v, vc) {
			if (!kvmppc_vcpu_woken(v))
				n_ceded += v->arch.ceded;
			else
				v->arch.ceded = 0;
		}
		vc->runner = vcpu;
		if (n_ceded == vc->n_runnable) {
			kvmppc_vcore_blocked(vc);
		} else if (need_resched()) {
			kvmppc_vcore_preempt(vc);
			/* Let something else run */
			cond_resched_lock(&vc->lock);
			if (vc->vcore_state == VCORE_PREEMPT)
				kvmppc_vcore_end_preempt(vc);
		} else {
			kvmppc_run_core(vc);
		}
		vc->runner = NULL;
	}

	while (vcpu->arch.state == KVMPPC_VCPU_RUNNABLE &&
	       (vc->vcore_state == VCORE_RUNNING ||
		vc->vcore_state == VCORE_EXITING ||
		vc->vcore_state == VCORE_PIGGYBACK))
		kvmppc_wait_for_exec(vc, vcpu, TASK_UNINTERRUPTIBLE);

	if (vc->vcore_state == VCORE_PREEMPT && vc->runner == NULL)
		kvmppc_vcore_end_preempt(vc);

	if (vcpu->arch.state == KVMPPC_VCPU_RUNNABLE) {
		kvmppc_remove_runnable(vc, vcpu);
		vcpu->stat.signal_exits++;
		kvm_run->exit_reason = KVM_EXIT_INTR;
		vcpu->arch.ret = -EINTR;
	}

	if (vc->n_runnable && vc->vcore_state == VCORE_INACTIVE) {
		/* Wake up some vcpu to run the core */
		i = -1;
		v = next_runnable_thread(vc, &i);
		wake_up(&v->arch.cpu_run);
	}

	trace_kvmppc_run_vcpu_exit(vcpu, kvm_run);
	spin_unlock(&vc->lock);
	return vcpu->arch.ret;
}

static int kvmppc_vcpu_run_hv(struct kvm_run *run, struct kvm_vcpu *vcpu)
{
	int r;
	int srcu_idx;
	unsigned long ebb_regs[3] = {};	/* shut up GCC */
	unsigned long user_tar = 0;
	unsigned int user_vrsave;

	if (!vcpu->arch.sane) {
		run->exit_reason = KVM_EXIT_INTERNAL_ERROR;
		return -EINVAL;
	}

	/*
	 * Don't allow entry with a suspended transaction, because
	 * the guest entry/exit code will lose it.
	 * If the guest has TM enabled, save away their TM-related SPRs
	 * (they will get restored by the TM unavailable interrupt).
	 */
#ifdef CONFIG_PPC_TRANSACTIONAL_MEM
	if (cpu_has_feature(CPU_FTR_TM) && current->thread.regs &&
	    (current->thread.regs->msr & MSR_TM)) {
		if (MSR_TM_ACTIVE(current->thread.regs->msr)) {
			run->exit_reason = KVM_EXIT_FAIL_ENTRY;
			run->fail_entry.hardware_entry_failure_reason = 0;
			return -EINVAL;
		}
		/* Enable TM so we can read the TM SPRs */
		mtmsr(mfmsr() | MSR_TM);
		current->thread.tm_tfhar = mfspr(SPRN_TFHAR);
		current->thread.tm_tfiar = mfspr(SPRN_TFIAR);
		current->thread.tm_texasr = mfspr(SPRN_TEXASR);
		current->thread.regs->msr &= ~MSR_TM;
	}
#endif

	kvmppc_core_prepare_to_enter(vcpu);

	/* No need to go into the guest when all we'll do is come back out */
	if (signal_pending(current)) {
		run->exit_reason = KVM_EXIT_INTR;
		return -EINTR;
	}

	atomic_inc(&vcpu->kvm->arch.vcpus_running);
	/* Order vcpus_running vs. hpte_setup_done, see kvmppc_alloc_reset_hpt */
	smp_mb();

	/* On the first time here, set up HTAB and VRMA */
	if (!kvm_is_radix(vcpu->kvm) && !vcpu->kvm->arch.hpte_setup_done) {
		r = kvmppc_hv_setup_htab_rma(vcpu);
		if (r)
			goto out;
	}

	flush_all_to_thread(current);

	/* Save userspace EBB and other register values */
	if (cpu_has_feature(CPU_FTR_ARCH_207S)) {
		ebb_regs[0] = mfspr(SPRN_EBBHR);
		ebb_regs[1] = mfspr(SPRN_EBBRR);
		ebb_regs[2] = mfspr(SPRN_BESCR);
		user_tar = mfspr(SPRN_TAR);
	}
	user_vrsave = mfspr(SPRN_VRSAVE);

	vcpu->arch.wqp = &vcpu->arch.vcore->wq;
	vcpu->arch.pgdir = current->mm->pgd;
	vcpu->arch.state = KVMPPC_VCPU_BUSY_IN_HOST;

	do {
		r = kvmppc_run_vcpu(run, vcpu);

		if (run->exit_reason == KVM_EXIT_PAPR_HCALL &&
		    !(vcpu->arch.shregs.msr & MSR_PR)) {
			trace_kvm_hcall_enter(vcpu);
			r = kvmppc_pseries_do_hcall(vcpu);
			trace_kvm_hcall_exit(vcpu, r);
			kvmppc_core_prepare_to_enter(vcpu);
		} else if (r == RESUME_PAGE_FAULT) {
			srcu_idx = srcu_read_lock(&vcpu->kvm->srcu);
			r = kvmppc_book3s_hv_page_fault(run, vcpu,
				vcpu->arch.fault_dar, vcpu->arch.fault_dsisr);
			srcu_read_unlock(&vcpu->kvm->srcu, srcu_idx);
		} else if (r == RESUME_PASSTHROUGH) {
			if (WARN_ON(xive_enabled()))
				r = H_SUCCESS;
			else
				r = kvmppc_xics_rm_complete(vcpu, 0);
		}
	} while (is_kvmppc_resume_guest(r));

	/* Restore userspace EBB and other register values */
	if (cpu_has_feature(CPU_FTR_ARCH_207S)) {
		mtspr(SPRN_EBBHR, ebb_regs[0]);
		mtspr(SPRN_EBBRR, ebb_regs[1]);
		mtspr(SPRN_BESCR, ebb_regs[2]);
		mtspr(SPRN_TAR, user_tar);
		mtspr(SPRN_FSCR, current->thread.fscr);
	}
	mtspr(SPRN_VRSAVE, user_vrsave);

 out:
	vcpu->arch.state = KVMPPC_VCPU_NOTREADY;
	atomic_dec(&vcpu->kvm->arch.vcpus_running);
	return r;
}

static void kvmppc_add_seg_page_size(struct kvm_ppc_one_seg_page_size **sps,
				     int linux_psize)
{
	struct mmu_psize_def *def = &mmu_psize_defs[linux_psize];

	if (!def->shift)
		return;
	(*sps)->page_shift = def->shift;
	(*sps)->slb_enc = def->sllp;
	(*sps)->enc[0].page_shift = def->shift;
	(*sps)->enc[0].pte_enc = def->penc[linux_psize];
	/*
	 * Add 16MB MPSS support if host supports it
	 */
	if (linux_psize != MMU_PAGE_16M && def->penc[MMU_PAGE_16M] != -1) {
		(*sps)->enc[1].page_shift = 24;
		(*sps)->enc[1].pte_enc = def->penc[MMU_PAGE_16M];
	}
	(*sps)++;
}

static int kvm_vm_ioctl_get_smmu_info_hv(struct kvm *kvm,
					 struct kvm_ppc_smmu_info *info)
{
	struct kvm_ppc_one_seg_page_size *sps;

	/*
	 * Since we don't yet support HPT guests on a radix host,
	 * return an error if the host uses radix.
	 */
	if (radix_enabled())
		return -EINVAL;

	/*
	 * POWER7, POWER8 and POWER9 all support 32 storage keys for data.
	 * POWER7 doesn't support keys for instruction accesses,
	 * POWER8 and POWER9 do.
	 */
	info->data_keys = 32;
	info->instr_keys = cpu_has_feature(CPU_FTR_ARCH_207S) ? 32 : 0;

	info->flags = KVM_PPC_PAGE_SIZES_REAL;
	if (mmu_has_feature(MMU_FTR_1T_SEGMENT))
		info->flags |= KVM_PPC_1T_SEGMENTS;
	info->slb_size = mmu_slb_size;

	/* We only support these sizes for now, and no muti-size segments */
	sps = &info->sps[0];
	kvmppc_add_seg_page_size(&sps, MMU_PAGE_4K);
	kvmppc_add_seg_page_size(&sps, MMU_PAGE_64K);
	kvmppc_add_seg_page_size(&sps, MMU_PAGE_16M);

	return 0;
}

/*
 * Get (and clear) the dirty memory log for a memory slot.
 */
static int kvm_vm_ioctl_get_dirty_log_hv(struct kvm *kvm,
					 struct kvm_dirty_log *log)
{
	struct kvm_memslots *slots;
	struct kvm_memory_slot *memslot;
	int i, r;
	unsigned long n;
	unsigned long *buf;
	struct kvm_vcpu *vcpu;

	mutex_lock(&kvm->slots_lock);

	r = -EINVAL;
	if (log->slot >= KVM_USER_MEM_SLOTS)
		goto out;

	slots = kvm_memslots(kvm);
	memslot = id_to_memslot(slots, log->slot);
	r = -ENOENT;
	if (!memslot->dirty_bitmap)
		goto out;

	/*
	 * Use second half of bitmap area because radix accumulates
	 * bits in the first half.
	 */
	n = kvm_dirty_bitmap_bytes(memslot);
	buf = memslot->dirty_bitmap + n / sizeof(long);
	memset(buf, 0, n);

	if (kvm_is_radix(kvm))
		r = kvmppc_hv_get_dirty_log_radix(kvm, memslot, buf);
	else
		r = kvmppc_hv_get_dirty_log_hpt(kvm, memslot, buf);
	if (r)
		goto out;

	/* Harvest dirty bits from VPA and DTL updates */
	/* Note: we never modify the SLB shadow buffer areas */
	kvm_for_each_vcpu(i, vcpu, kvm) {
		spin_lock(&vcpu->arch.vpa_update_lock);
		kvmppc_harvest_vpa_dirty(&vcpu->arch.vpa, memslot, buf);
		kvmppc_harvest_vpa_dirty(&vcpu->arch.dtl, memslot, buf);
		spin_unlock(&vcpu->arch.vpa_update_lock);
	}

	r = -EFAULT;
	if (copy_to_user(log->dirty_bitmap, buf, n))
		goto out;

	r = 0;
out:
	mutex_unlock(&kvm->slots_lock);
	return r;
}

static void kvmppc_core_free_memslot_hv(struct kvm_memory_slot *free,
					struct kvm_memory_slot *dont)
{
	if (!dont || free->arch.rmap != dont->arch.rmap) {
		vfree(free->arch.rmap);
		free->arch.rmap = NULL;
	}
}

static int kvmppc_core_create_memslot_hv(struct kvm_memory_slot *slot,
					 unsigned long npages)
{
	/*
	 * For now, if radix_enabled() then we only support radix guests,
	 * and in that case we don't need the rmap array.
	 */
	if (radix_enabled()) {
		slot->arch.rmap = NULL;
		return 0;
	}

	slot->arch.rmap = vzalloc(npages * sizeof(*slot->arch.rmap));
	if (!slot->arch.rmap)
		return -ENOMEM;

	return 0;
}

static int kvmppc_core_prepare_memory_region_hv(struct kvm *kvm,
					struct kvm_memory_slot *memslot,
					const struct kvm_userspace_memory_region *mem)
{
	return 0;
}

static void kvmppc_core_commit_memory_region_hv(struct kvm *kvm,
				const struct kvm_userspace_memory_region *mem,
				const struct kvm_memory_slot *old,
				const struct kvm_memory_slot *new)
{
	unsigned long npages = mem->memory_size >> PAGE_SHIFT;
	struct kvm_memslots *slots;
	struct kvm_memory_slot *memslot;

	/*
	 * If we are making a new memslot, it might make
	 * some address that was previously cached as emulated
	 * MMIO be no longer emulated MMIO, so invalidate
	 * all the caches of emulated MMIO translations.
	 */
	if (npages)
		atomic64_inc(&kvm->arch.mmio_update);

	if (npages && old->npages && !kvm_is_radix(kvm)) {
		/*
		 * If modifying a memslot, reset all the rmap dirty bits.
		 * If this is a new memslot, we don't need to do anything
		 * since the rmap array starts out as all zeroes,
		 * i.e. no pages are dirty.
		 */
		slots = kvm_memslots(kvm);
		memslot = id_to_memslot(slots, mem->slot);
		kvmppc_hv_get_dirty_log_hpt(kvm, memslot, NULL);
	}
}

/*
 * Update LPCR values in kvm->arch and in vcores.
 * Caller must hold kvm->lock.
 */
void kvmppc_update_lpcr(struct kvm *kvm, unsigned long lpcr, unsigned long mask)
{
	long int i;
	u32 cores_done = 0;

	if ((kvm->arch.lpcr & mask) == lpcr)
		return;

	kvm->arch.lpcr = (kvm->arch.lpcr & ~mask) | lpcr;

	for (i = 0; i < KVM_MAX_VCORES; ++i) {
		struct kvmppc_vcore *vc = kvm->arch.vcores[i];
		if (!vc)
			continue;
		spin_lock(&vc->lock);
		vc->lpcr = (vc->lpcr & ~mask) | lpcr;
		spin_unlock(&vc->lock);
		if (++cores_done >= kvm->arch.online_vcores)
			break;
	}
}

static void kvmppc_mmu_destroy_hv(struct kvm_vcpu *vcpu)
{
	return;
}

static void kvmppc_setup_partition_table(struct kvm *kvm)
{
	unsigned long dw0, dw1;

	if (!kvm_is_radix(kvm)) {
		/* PS field - page size for VRMA */
		dw0 = ((kvm->arch.vrma_slb_v & SLB_VSID_L) >> 1) |
			((kvm->arch.vrma_slb_v & SLB_VSID_LP) << 1);
		/* HTABSIZE and HTABORG fields */
		dw0 |= kvm->arch.sdr1;

		/* Second dword as set by userspace */
		dw1 = kvm->arch.process_table;
	} else {
		dw0 = PATB_HR | radix__get_tree_size() |
			__pa(kvm->arch.pgtable) | RADIX_PGD_INDEX_SIZE;
		dw1 = PATB_GR | kvm->arch.process_table;
	}

	mmu_partition_table_set_entry(kvm->arch.lpid, dw0, dw1);
}

static int kvmppc_hv_setup_htab_rma(struct kvm_vcpu *vcpu)
{
	int err = 0;
	struct kvm *kvm = vcpu->kvm;
	unsigned long hva;
	struct kvm_memory_slot *memslot;
	struct vm_area_struct *vma;
	unsigned long lpcr = 0, senc;
	unsigned long psize, porder;
	int srcu_idx;

	mutex_lock(&kvm->lock);
	if (kvm->arch.hpte_setup_done)
		goto out;	/* another vcpu beat us to it */

	/* Allocate hashed page table (if not done already) and reset it */
	if (!kvm->arch.hpt.virt) {
		int order = KVM_DEFAULT_HPT_ORDER;
		struct kvm_hpt_info info;

		err = kvmppc_allocate_hpt(&info, order);
		/* If we get here, it means userspace didn't specify a
		 * size explicitly.  So, try successively smaller
		 * sizes if the default failed. */
		while ((err == -ENOMEM) && --order >= PPC_MIN_HPT_ORDER)
			err  = kvmppc_allocate_hpt(&info, order);

		if (err < 0) {
			pr_err("KVM: Couldn't alloc HPT\n");
			goto out;
		}

		kvmppc_set_hpt(kvm, &info);
	}

	/* Look up the memslot for guest physical address 0 */
	srcu_idx = srcu_read_lock(&kvm->srcu);
	memslot = gfn_to_memslot(kvm, 0);

	/* We must have some memory at 0 by now */
	err = -EINVAL;
	if (!memslot || (memslot->flags & KVM_MEMSLOT_INVALID))
		goto out_srcu;

	/* Look up the VMA for the start of this memory slot */
	hva = memslot->userspace_addr;
	down_read(&current->mm->mmap_sem);
	vma = find_vma(current->mm, hva);
	if (!vma || vma->vm_start > hva || (vma->vm_flags & VM_IO))
		goto up_out;

	psize = vma_kernel_pagesize(vma);
	porder = __ilog2(psize);

	up_read(&current->mm->mmap_sem);

	/* We can handle 4k, 64k or 16M pages in the VRMA */
	err = -EINVAL;
	if (!(psize == 0x1000 || psize == 0x10000 ||
	      psize == 0x1000000))
		goto out_srcu;

	senc = slb_pgsize_encoding(psize);
	kvm->arch.vrma_slb_v = senc | SLB_VSID_B_1T |
		(VRMA_VSID << SLB_VSID_SHIFT_1T);
	/* Create HPTEs in the hash page table for the VRMA */
	kvmppc_map_vrma(vcpu, memslot, porder);

	/* Update VRMASD field in the LPCR */
	if (!cpu_has_feature(CPU_FTR_ARCH_300)) {
		/* the -4 is to account for senc values starting at 0x10 */
		lpcr = senc << (LPCR_VRMASD_SH - 4);
		kvmppc_update_lpcr(kvm, lpcr, LPCR_VRMASD);
	} else {
		kvmppc_setup_partition_table(kvm);
	}

	/* Order updates to kvm->arch.lpcr etc. vs. hpte_setup_done */
	smp_wmb();
	kvm->arch.hpte_setup_done = 1;
	err = 0;
 out_srcu:
	srcu_read_unlock(&kvm->srcu, srcu_idx);
 out:
	mutex_unlock(&kvm->lock);
	return err;

 up_out:
	up_read(&current->mm->mmap_sem);
	goto out_srcu;
}

#ifdef CONFIG_KVM_XICS
/*
 * Allocate a per-core structure for managing state about which cores are
 * running in the host versus the guest and for exchanging data between
 * real mode KVM and CPU running in the host.
 * This is only done for the first VM.
 * The allocated structure stays even if all VMs have stopped.
 * It is only freed when the kvm-hv module is unloaded.
 * It's OK for this routine to fail, we just don't support host
 * core operations like redirecting H_IPI wakeups.
 */
void kvmppc_alloc_host_rm_ops(void)
{
	struct kvmppc_host_rm_ops *ops;
	unsigned long l_ops;
	int cpu, core;
	int size;

	/* Not the first time here ? */
	if (kvmppc_host_rm_ops_hv != NULL)
		return;

	ops = kzalloc(sizeof(struct kvmppc_host_rm_ops), GFP_KERNEL);
	if (!ops)
		return;

	size = cpu_nr_cores() * sizeof(struct kvmppc_host_rm_core);
	ops->rm_core = kzalloc(size, GFP_KERNEL);

	if (!ops->rm_core) {
		kfree(ops);
		return;
	}

	cpus_read_lock();

	for (cpu = 0; cpu < nr_cpu_ids; cpu += threads_per_core) {
		if (!cpu_online(cpu))
			continue;

		core = cpu >> threads_shift;
		ops->rm_core[core].rm_state.in_host = 1;
	}

	ops->vcpu_kick = kvmppc_fast_vcpu_kick_hv;

	/*
	 * Make the contents of the kvmppc_host_rm_ops structure visible
	 * to other CPUs before we assign it to the global variable.
	 * Do an atomic assignment (no locks used here), but if someone
	 * beats us to it, just free our copy and return.
	 */
	smp_wmb();
	l_ops = (unsigned long) ops;

	if (cmpxchg64((unsigned long *)&kvmppc_host_rm_ops_hv, 0, l_ops)) {
		cpus_read_unlock();
		kfree(ops->rm_core);
		kfree(ops);
		return;
	}

	cpuhp_setup_state_nocalls_cpuslocked(CPUHP_KVM_PPC_BOOK3S_PREPARE,
					     "ppc/kvm_book3s:prepare",
					     kvmppc_set_host_core,
					     kvmppc_clear_host_core);
	cpus_read_unlock();
}

void kvmppc_free_host_rm_ops(void)
{
	if (kvmppc_host_rm_ops_hv) {
		cpuhp_remove_state_nocalls(CPUHP_KVM_PPC_BOOK3S_PREPARE);
		kfree(kvmppc_host_rm_ops_hv->rm_core);
		kfree(kvmppc_host_rm_ops_hv);
		kvmppc_host_rm_ops_hv = NULL;
	}
}
#endif

static int kvmppc_core_init_vm_hv(struct kvm *kvm)
{
	unsigned long lpcr, lpid;
	char buf[32];
	int ret;

	/* Allocate the guest's logical partition ID */

	lpid = kvmppc_alloc_lpid();
	if ((long)lpid < 0)
		return -ENOMEM;
	kvm->arch.lpid = lpid;

	kvmppc_alloc_host_rm_ops();

	/*
	 * Since we don't flush the TLB when tearing down a VM,
	 * and this lpid might have previously been used,
	 * make sure we flush on each core before running the new VM.
	 * On POWER9, the tlbie in mmu_partition_table_set_entry()
	 * does this flush for us.
	 */
	if (!cpu_has_feature(CPU_FTR_ARCH_300))
		cpumask_setall(&kvm->arch.need_tlb_flush);

	/* Start out with the default set of hcalls enabled */
	memcpy(kvm->arch.enabled_hcalls, default_enabled_hcalls,
	       sizeof(kvm->arch.enabled_hcalls));

	if (!cpu_has_feature(CPU_FTR_ARCH_300))
		kvm->arch.host_sdr1 = mfspr(SPRN_SDR1);

	/* Init LPCR for virtual RMA mode */
	kvm->arch.host_lpid = mfspr(SPRN_LPID);
	kvm->arch.host_lpcr = lpcr = mfspr(SPRN_LPCR);
	lpcr &= LPCR_PECE | LPCR_LPES;
	lpcr |= (4UL << LPCR_DPFD_SH) | LPCR_HDICE |
		LPCR_VPM0 | LPCR_VPM1;
	kvm->arch.vrma_slb_v = SLB_VSID_B_1T |
		(VRMA_VSID << SLB_VSID_SHIFT_1T);
	/* On POWER8 turn on online bit to enable PURR/SPURR */
	if (cpu_has_feature(CPU_FTR_ARCH_207S))
		lpcr |= LPCR_ONL;
	/*
	 * On POWER9, VPM0 bit is reserved (VPM0=1 behaviour is assumed)
	 * Set HVICE bit to enable hypervisor virtualization interrupts.
	 * Set HEIC to prevent OS interrupts to go to hypervisor (should
	 * be unnecessary but better safe than sorry in case we re-enable
	 * EE in HV mode with this LPCR still set)
	 */
	if (cpu_has_feature(CPU_FTR_ARCH_300)) {
		lpcr &= ~LPCR_VPM0;
		lpcr |= LPCR_HVICE | LPCR_HEIC;

		/*
		 * If xive is enabled, we route 0x500 interrupts directly
		 * to the guest.
		 */
		if (xive_enabled())
			lpcr |= LPCR_LPES;
	}

	/*
	 * For now, if the host uses radix, the guest must be radix.
	 */
	if (radix_enabled()) {
		kvm->arch.radix = 1;
		lpcr &= ~LPCR_VPM1;
		lpcr |= LPCR_UPRT | LPCR_GTSE | LPCR_HR;
		ret = kvmppc_init_vm_radix(kvm);
		if (ret) {
			kvmppc_free_lpid(kvm->arch.lpid);
			return ret;
		}
		kvmppc_setup_partition_table(kvm);
	}

	kvm->arch.lpcr = lpcr;

	/* Initialization for future HPT resizes */
	kvm->arch.resize_hpt = NULL;

	/*
	 * Work out how many sets the TLB has, for the use of
	 * the TLB invalidation loop in book3s_hv_rmhandlers.S.
	 */
	if (kvm_is_radix(kvm))
		kvm->arch.tlb_sets = POWER9_TLB_SETS_RADIX;	/* 128 */
	else if (cpu_has_feature(CPU_FTR_ARCH_300))
		kvm->arch.tlb_sets = POWER9_TLB_SETS_HASH;	/* 256 */
	else if (cpu_has_feature(CPU_FTR_ARCH_207S))
		kvm->arch.tlb_sets = POWER8_TLB_SETS;		/* 512 */
	else
		kvm->arch.tlb_sets = POWER7_TLB_SETS;		/* 128 */

	/*
	 * Track that we now have a HV mode VM active. This blocks secondary
	 * CPU threads from coming online.
	 * On POWER9, we only need to do this for HPT guests on a radix
	 * host, which is not yet supported.
	 */
	if (!cpu_has_feature(CPU_FTR_ARCH_300))
		kvm_hv_vm_activated();

	/*
	 * Initialize smt_mode depending on processor.
	 * POWER8 and earlier have to use "strict" threading, where
	 * all vCPUs in a vcore have to run on the same (sub)core,
	 * whereas on POWER9 the threads can each run a different
	 * guest.
	 */
	if (!cpu_has_feature(CPU_FTR_ARCH_300))
		kvm->arch.smt_mode = threads_per_subcore;
	else
		kvm->arch.smt_mode = 1;
	kvm->arch.emul_smt_mode = 1;

	/*
	 * Create a debugfs directory for the VM
	 */
	snprintf(buf, sizeof(buf), "vm%d", current->pid);
	kvm->arch.debugfs_dir = debugfs_create_dir(buf, kvm_debugfs_dir);
	if (!IS_ERR_OR_NULL(kvm->arch.debugfs_dir))
		kvmppc_mmu_debugfs_init(kvm);

	return 0;
}

static void kvmppc_free_vcores(struct kvm *kvm)
{
	long int i;

	for (i = 0; i < KVM_MAX_VCORES; ++i)
		kfree(kvm->arch.vcores[i]);
	kvm->arch.online_vcores = 0;
}

static void kvmppc_core_destroy_vm_hv(struct kvm *kvm)
{
	debugfs_remove_recursive(kvm->arch.debugfs_dir);

	if (!cpu_has_feature(CPU_FTR_ARCH_300))
		kvm_hv_vm_deactivated();

	kvmppc_free_vcores(kvm);

	kvmppc_free_lpid(kvm->arch.lpid);

	if (kvm_is_radix(kvm))
		kvmppc_free_radix(kvm);
	else
		kvmppc_free_hpt(&kvm->arch.hpt);

	kvmppc_free_pimap(kvm);
}

/* We don't need to emulate any privileged instructions or dcbz */
static int kvmppc_core_emulate_op_hv(struct kvm_run *run, struct kvm_vcpu *vcpu,
				     unsigned int inst, int *advance)
{
	return EMULATE_FAIL;
}

static int kvmppc_core_emulate_mtspr_hv(struct kvm_vcpu *vcpu, int sprn,
					ulong spr_val)
{
	return EMULATE_FAIL;
}

static int kvmppc_core_emulate_mfspr_hv(struct kvm_vcpu *vcpu, int sprn,
					ulong *spr_val)
{
	return EMULATE_FAIL;
}

static int kvmppc_core_check_processor_compat_hv(void)
{
	if (!cpu_has_feature(CPU_FTR_HVMODE) ||
	    !cpu_has_feature(CPU_FTR_ARCH_206))
		return -EIO;

	return 0;
}

#ifdef CONFIG_KVM_XICS

void kvmppc_free_pimap(struct kvm *kvm)
{
	kfree(kvm->arch.pimap);
}

static struct kvmppc_passthru_irqmap *kvmppc_alloc_pimap(void)
{
	return kzalloc(sizeof(struct kvmppc_passthru_irqmap), GFP_KERNEL);
}

static int kvmppc_set_passthru_irq(struct kvm *kvm, int host_irq, int guest_gsi)
{
	struct irq_desc *desc;
	struct kvmppc_irq_map *irq_map;
	struct kvmppc_passthru_irqmap *pimap;
	struct irq_chip *chip;
	int i, rc = 0;

	if (!kvm_irq_bypass)
		return 1;

	desc = irq_to_desc(host_irq);
	if (!desc)
		return -EIO;

	mutex_lock(&kvm->lock);

	pimap = kvm->arch.pimap;
	if (pimap == NULL) {
		/* First call, allocate structure to hold IRQ map */
		pimap = kvmppc_alloc_pimap();
		if (pimap == NULL) {
			mutex_unlock(&kvm->lock);
			return -ENOMEM;
		}
		kvm->arch.pimap = pimap;
	}

	/*
	 * For now, we only support interrupts for which the EOI operation
	 * is an OPAL call followed by a write to XIRR, since that's
	 * what our real-mode EOI code does, or a XIVE interrupt
	 */
	chip = irq_data_get_irq_chip(&desc->irq_data);
	if (!chip || !(is_pnv_opal_msi(chip) || is_xive_irq(chip))) {
		pr_warn("kvmppc_set_passthru_irq_hv: Could not assign IRQ map for (%d,%d)\n",
			host_irq, guest_gsi);
		mutex_unlock(&kvm->lock);
		return -ENOENT;
	}

	/*
	 * See if we already have an entry for this guest IRQ number.
	 * If it's mapped to a hardware IRQ number, that's an error,
	 * otherwise re-use this entry.
	 */
	for (i = 0; i < pimap->n_mapped; i++) {
		if (guest_gsi == pimap->mapped[i].v_hwirq) {
			if (pimap->mapped[i].r_hwirq) {
				mutex_unlock(&kvm->lock);
				return -EINVAL;
			}
			break;
		}
	}

	if (i == KVMPPC_PIRQ_MAPPED) {
		mutex_unlock(&kvm->lock);
		return -EAGAIN;		/* table is full */
	}

	irq_map = &pimap->mapped[i];

	irq_map->v_hwirq = guest_gsi;
	irq_map->desc = desc;

	/*
	 * Order the above two stores before the next to serialize with
	 * the KVM real mode handler.
	 */
	smp_wmb();
	irq_map->r_hwirq = desc->irq_data.hwirq;

	if (i == pimap->n_mapped)
		pimap->n_mapped++;

	if (xive_enabled())
		rc = kvmppc_xive_set_mapped(kvm, guest_gsi, desc);
	else
		kvmppc_xics_set_mapped(kvm, guest_gsi, desc->irq_data.hwirq);
	if (rc)
		irq_map->r_hwirq = 0;

	mutex_unlock(&kvm->lock);

	return 0;
}

static int kvmppc_clr_passthru_irq(struct kvm *kvm, int host_irq, int guest_gsi)
{
	struct irq_desc *desc;
	struct kvmppc_passthru_irqmap *pimap;
	int i, rc = 0;

	if (!kvm_irq_bypass)
		return 0;

	desc = irq_to_desc(host_irq);
	if (!desc)
		return -EIO;

	mutex_lock(&kvm->lock);
	if (!kvm->arch.pimap)
		goto unlock;

	pimap = kvm->arch.pimap;

	for (i = 0; i < pimap->n_mapped; i++) {
		if (guest_gsi == pimap->mapped[i].v_hwirq)
			break;
	}

	if (i == pimap->n_mapped) {
		mutex_unlock(&kvm->lock);
		return -ENODEV;
	}

	if (xive_enabled())
		rc = kvmppc_xive_clr_mapped(kvm, guest_gsi, pimap->mapped[i].desc);
	else
		kvmppc_xics_clr_mapped(kvm, guest_gsi, pimap->mapped[i].r_hwirq);

	/* invalidate the entry (what do do on error from the above ?) */
	pimap->mapped[i].r_hwirq = 0;

	/*
	 * We don't free this structure even when the count goes to
	 * zero. The structure is freed when we destroy the VM.
	 */
 unlock:
	mutex_unlock(&kvm->lock);
	return rc;
}

static int kvmppc_irq_bypass_add_producer_hv(struct irq_bypass_consumer *cons,
					     struct irq_bypass_producer *prod)
{
	int ret = 0;
	struct kvm_kernel_irqfd *irqfd =
		container_of(cons, struct kvm_kernel_irqfd, consumer);

	irqfd->producer = prod;

	ret = kvmppc_set_passthru_irq(irqfd->kvm, prod->irq, irqfd->gsi);
	if (ret)
		pr_info("kvmppc_set_passthru_irq (irq %d, gsi %d) fails: %d\n",
			prod->irq, irqfd->gsi, ret);

	return ret;
}

static void kvmppc_irq_bypass_del_producer_hv(struct irq_bypass_consumer *cons,
					      struct irq_bypass_producer *prod)
{
	int ret;
	struct kvm_kernel_irqfd *irqfd =
		container_of(cons, struct kvm_kernel_irqfd, consumer);

	irqfd->producer = NULL;

	/*
	 * When producer of consumer is unregistered, we change back to
	 * default external interrupt handling mode - KVM real mode
	 * will switch back to host.
	 */
	ret = kvmppc_clr_passthru_irq(irqfd->kvm, prod->irq, irqfd->gsi);
	if (ret)
		pr_warn("kvmppc_clr_passthru_irq (irq %d, gsi %d) fails: %d\n",
			prod->irq, irqfd->gsi, ret);
}
#endif

static long kvm_arch_vm_ioctl_hv(struct file *filp,
				 unsigned int ioctl, unsigned long arg)
{
	struct kvm *kvm __maybe_unused = filp->private_data;
	void __user *argp = (void __user *)arg;
	long r;

	switch (ioctl) {

	case KVM_PPC_ALLOCATE_HTAB: {
		u32 htab_order;

		r = -EFAULT;
		if (get_user(htab_order, (u32 __user *)argp))
			break;
		r = kvmppc_alloc_reset_hpt(kvm, htab_order);
		if (r)
			break;
		r = 0;
		break;
	}

	case KVM_PPC_GET_HTAB_FD: {
		struct kvm_get_htab_fd ghf;

		r = -EFAULT;
		if (copy_from_user(&ghf, argp, sizeof(ghf)))
			break;
		r = kvm_vm_ioctl_get_htab_fd(kvm, &ghf);
		break;
	}

	case KVM_PPC_RESIZE_HPT_PREPARE: {
		struct kvm_ppc_resize_hpt rhpt;

		r = -EFAULT;
		if (copy_from_user(&rhpt, argp, sizeof(rhpt)))
			break;

		r = kvm_vm_ioctl_resize_hpt_prepare(kvm, &rhpt);
		break;
	}

	case KVM_PPC_RESIZE_HPT_COMMIT: {
		struct kvm_ppc_resize_hpt rhpt;

		r = -EFAULT;
		if (copy_from_user(&rhpt, argp, sizeof(rhpt)))
			break;

		r = kvm_vm_ioctl_resize_hpt_commit(kvm, &rhpt);
		break;
	}

	default:
		r = -ENOTTY;
	}

	return r;
}

/*
 * List of hcall numbers to enable by default.
 * For compatibility with old userspace, we enable by default
 * all hcalls that were implemented before the hcall-enabling
 * facility was added.  Note this list should not include H_RTAS.
 */
static unsigned int default_hcall_list[] = {
	H_REMOVE,
	H_ENTER,
	H_READ,
	H_PROTECT,
	H_BULK_REMOVE,
	H_GET_TCE,
	H_PUT_TCE,
	H_SET_DABR,
	H_SET_XDABR,
	H_CEDE,
	H_PROD,
	H_CONFER,
	H_REGISTER_VPA,
#ifdef CONFIG_KVM_XICS
	H_EOI,
	H_CPPR,
	H_IPI,
	H_IPOLL,
	H_XIRR,
	H_XIRR_X,
#endif
	0
};

static void init_default_hcalls(void)
{
	int i;
	unsigned int hcall;

	for (i = 0; default_hcall_list[i]; ++i) {
		hcall = default_hcall_list[i];
		WARN_ON(!kvmppc_hcall_impl_hv(hcall));
		__set_bit(hcall / 4, default_enabled_hcalls);
	}
}

static int kvmhv_configure_mmu(struct kvm *kvm, struct kvm_ppc_mmuv3_cfg *cfg)
{
	unsigned long lpcr;
	int radix;

	/* If not on a POWER9, reject it */
	if (!cpu_has_feature(CPU_FTR_ARCH_300))
		return -ENODEV;

	/* If any unknown flags set, reject it */
	if (cfg->flags & ~(KVM_PPC_MMUV3_RADIX | KVM_PPC_MMUV3_GTSE))
		return -EINVAL;

	/* We can't change a guest to/from radix yet */
	radix = !!(cfg->flags & KVM_PPC_MMUV3_RADIX);
	if (radix != kvm_is_radix(kvm))
		return -EINVAL;

	/* GR (guest radix) bit in process_table field must match */
	if (!!(cfg->process_table & PATB_GR) != radix)
		return -EINVAL;

	/* Process table size field must be reasonable, i.e. <= 24 */
	if ((cfg->process_table & PRTS_MASK) > 24)
		return -EINVAL;

	mutex_lock(&kvm->lock);
	kvm->arch.process_table = cfg->process_table;
	kvmppc_setup_partition_table(kvm);

	lpcr = (cfg->flags & KVM_PPC_MMUV3_GTSE) ? LPCR_GTSE : 0;
	kvmppc_update_lpcr(kvm, lpcr, LPCR_GTSE);
	mutex_unlock(&kvm->lock);

	return 0;
}

static struct kvmppc_ops kvm_ops_hv = {
	.get_sregs = kvm_arch_vcpu_ioctl_get_sregs_hv,
	.set_sregs = kvm_arch_vcpu_ioctl_set_sregs_hv,
	.get_one_reg = kvmppc_get_one_reg_hv,
	.set_one_reg = kvmppc_set_one_reg_hv,
	.vcpu_load   = kvmppc_core_vcpu_load_hv,
	.vcpu_put    = kvmppc_core_vcpu_put_hv,
	.set_msr     = kvmppc_set_msr_hv,
	.vcpu_run    = kvmppc_vcpu_run_hv,
	.vcpu_create = kvmppc_core_vcpu_create_hv,
	.vcpu_free   = kvmppc_core_vcpu_free_hv,
	.check_requests = kvmppc_core_check_requests_hv,
	.get_dirty_log  = kvm_vm_ioctl_get_dirty_log_hv,
	.flush_memslot  = kvmppc_core_flush_memslot_hv,
	.prepare_memory_region = kvmppc_core_prepare_memory_region_hv,
	.commit_memory_region  = kvmppc_core_commit_memory_region_hv,
	.unmap_hva = kvm_unmap_hva_hv,
	.unmap_hva_range = kvm_unmap_hva_range_hv,
	.age_hva  = kvm_age_hva_hv,
	.test_age_hva = kvm_test_age_hva_hv,
	.set_spte_hva = kvm_set_spte_hva_hv,
	.mmu_destroy  = kvmppc_mmu_destroy_hv,
	.free_memslot = kvmppc_core_free_memslot_hv,
	.create_memslot = kvmppc_core_create_memslot_hv,
	.init_vm =  kvmppc_core_init_vm_hv,
	.destroy_vm = kvmppc_core_destroy_vm_hv,
	.get_smmu_info = kvm_vm_ioctl_get_smmu_info_hv,
	.emulate_op = kvmppc_core_emulate_op_hv,
	.emulate_mtspr = kvmppc_core_emulate_mtspr_hv,
	.emulate_mfspr = kvmppc_core_emulate_mfspr_hv,
	.fast_vcpu_kick = kvmppc_fast_vcpu_kick_hv,
	.arch_vm_ioctl  = kvm_arch_vm_ioctl_hv,
	.hcall_implemented = kvmppc_hcall_impl_hv,
#ifdef CONFIG_KVM_XICS
	.irq_bypass_add_producer = kvmppc_irq_bypass_add_producer_hv,
	.irq_bypass_del_producer = kvmppc_irq_bypass_del_producer_hv,
#endif
	.configure_mmu = kvmhv_configure_mmu,
	.get_rmmu_info = kvmhv_get_rmmu_info,
	.set_smt_mode = kvmhv_set_smt_mode,
};

static int kvm_init_subcore_bitmap(void)
{
	int i, j;
	int nr_cores = cpu_nr_cores();
	struct sibling_subcore_state *sibling_subcore_state;

	for (i = 0; i < nr_cores; i++) {
		int first_cpu = i * threads_per_core;
		int node = cpu_to_node(first_cpu);

		/* Ignore if it is already allocated. */
		if (paca[first_cpu].sibling_subcore_state)
			continue;

		sibling_subcore_state =
			kmalloc_node(sizeof(struct sibling_subcore_state),
							GFP_KERNEL, node);
		if (!sibling_subcore_state)
			return -ENOMEM;

		memset(sibling_subcore_state, 0,
				sizeof(struct sibling_subcore_state));

		for (j = 0; j < threads_per_core; j++) {
			int cpu = first_cpu + j;

			paca[cpu].sibling_subcore_state = sibling_subcore_state;
		}
	}
	return 0;
}

static int kvmppc_radix_possible(void)
{
	return cpu_has_feature(CPU_FTR_ARCH_300) && radix_enabled();
}

static int kvmppc_book3s_init_hv(void)
{
	int r;
	/*
	 * FIXME!! Do we need to check on all cpus ?
	 */
	r = kvmppc_core_check_processor_compat_hv();
	if (r < 0)
		return -ENODEV;

	r = kvm_init_subcore_bitmap();
	if (r)
		return r;

	/*
	 * We need a way of accessing the XICS interrupt controller,
	 * either directly, via paca[cpu].kvm_hstate.xics_phys, or
	 * indirectly, via OPAL.
	 */
#ifdef CONFIG_SMP
	if (!xive_enabled() && !local_paca->kvm_hstate.xics_phys) {
		struct device_node *np;

		np = of_find_compatible_node(NULL, NULL, "ibm,opal-intc");
		if (!np) {
			pr_err("KVM-HV: Cannot determine method for accessing XICS\n");
			return -ENODEV;
		}
	}
#endif

	kvm_ops_hv.owner = THIS_MODULE;
	kvmppc_hv_ops = &kvm_ops_hv;

	init_default_hcalls();

	init_vcore_lists();

	r = kvmppc_mmu_hv_init();
	if (r)
		return r;

	if (kvmppc_radix_possible())
		r = kvmppc_radix_init();
	return r;
}

static void kvmppc_book3s_exit_hv(void)
{
	kvmppc_free_host_rm_ops();
	if (kvmppc_radix_possible())
		kvmppc_radix_exit();
	kvmppc_hv_ops = NULL;
}

module_init(kvmppc_book3s_init_hv);
module_exit(kvmppc_book3s_exit_hv);
MODULE_LICENSE("GPL");
MODULE_ALIAS_MISCDEV(KVM_MINOR);
MODULE_ALIAS("devname:kvm");
<|MERGE_RESOLUTION|>--- conflicted
+++ resolved
@@ -2166,11 +2166,8 @@
 	if (!cpu_has_feature(CPU_FTR_ARCH_300))
 		tpaca->kvm_hstate.hwthread_req = 0;
 
-<<<<<<< HEAD
-=======
-}
-
->>>>>>> bb176f67
+}
+
 static void radix_flush_cpu(struct kvm *kvm, int cpu, struct kvm_vcpu *vcpu)
 {
 	int i;
