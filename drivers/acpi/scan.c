// SPDX-License-Identifier: GPL-2.0-only
/*
 * scan.c - support for transforming the ACPI namespace into individual objects
 */

#include <linux/module.h>
#include <linux/init.h>
#include <linux/slab.h>
#include <linux/kernel.h>
#include <linux/acpi.h>
#include <linux/acpi_iort.h>
#include <linux/signal.h>
#include <linux/kthread.h>
#include <linux/dmi.h>
#include <linux/nls.h>
#include <linux/dma-map-ops.h>
#include <linux/platform_data/x86/apple.h>
#include <linux/pgtable.h>

#include "internal.h"

extern struct acpi_device *acpi_root;

#define ACPI_BUS_CLASS			"system_bus"
#define ACPI_BUS_HID			"LNXSYBUS"
#define ACPI_BUS_DEVICE_NAME		"System Bus"

#define ACPI_IS_ROOT_DEVICE(device)    (!(device)->parent)

#define INVALID_ACPI_HANDLE	((acpi_handle)empty_zero_page)

static const char *dummy_hid = "device";

static LIST_HEAD(acpi_dep_list);
static DEFINE_MUTEX(acpi_dep_list_lock);
LIST_HEAD(acpi_bus_id_list);
static DEFINE_MUTEX(acpi_scan_lock);
static LIST_HEAD(acpi_scan_handlers_list);
DEFINE_MUTEX(acpi_device_lock);
LIST_HEAD(acpi_wakeup_device_list);
static DEFINE_MUTEX(acpi_hp_context_lock);

/*
 * The UART device described by the SPCR table is the only object which needs
 * special-casing. Everything else is covered by ACPI namespace paths in STAO
 * table.
 */
static u64 spcr_uart_addr;

struct acpi_dep_data {
	struct list_head node;
	acpi_handle supplier;
	acpi_handle consumer;
};

void acpi_scan_lock_acquire(void)
{
	mutex_lock(&acpi_scan_lock);
}
EXPORT_SYMBOL_GPL(acpi_scan_lock_acquire);

void acpi_scan_lock_release(void)
{
	mutex_unlock(&acpi_scan_lock);
}
EXPORT_SYMBOL_GPL(acpi_scan_lock_release);

void acpi_lock_hp_context(void)
{
	mutex_lock(&acpi_hp_context_lock);
}

void acpi_unlock_hp_context(void)
{
	mutex_unlock(&acpi_hp_context_lock);
}

void acpi_initialize_hp_context(struct acpi_device *adev,
				struct acpi_hotplug_context *hp,
				int (*notify)(struct acpi_device *, u32),
				void (*uevent)(struct acpi_device *, u32))
{
	acpi_lock_hp_context();
	hp->notify = notify;
	hp->uevent = uevent;
	acpi_set_hp_context(adev, hp);
	acpi_unlock_hp_context();
}
EXPORT_SYMBOL_GPL(acpi_initialize_hp_context);

int acpi_scan_add_handler(struct acpi_scan_handler *handler)
{
	if (!handler)
		return -EINVAL;

	list_add_tail(&handler->list_node, &acpi_scan_handlers_list);
	return 0;
}

int acpi_scan_add_handler_with_hotplug(struct acpi_scan_handler *handler,
				       const char *hotplug_profile_name)
{
	int error;

	error = acpi_scan_add_handler(handler);
	if (error)
		return error;

	acpi_sysfs_add_hotplug_profile(&handler->hotplug, hotplug_profile_name);
	return 0;
}

bool acpi_scan_is_offline(struct acpi_device *adev, bool uevent)
{
	struct acpi_device_physical_node *pn;
	bool offline = true;
	char *envp[] = { "EVENT=offline", NULL };

	/*
	 * acpi_container_offline() calls this for all of the container's
	 * children under the container's physical_node_lock lock.
	 */
	mutex_lock_nested(&adev->physical_node_lock, SINGLE_DEPTH_NESTING);

	list_for_each_entry(pn, &adev->physical_node_list, node)
		if (device_supports_offline(pn->dev) && !pn->dev->offline) {
			if (uevent)
				kobject_uevent_env(&pn->dev->kobj, KOBJ_CHANGE, envp);

			offline = false;
			break;
		}

	mutex_unlock(&adev->physical_node_lock);
	return offline;
}

static acpi_status acpi_bus_offline(acpi_handle handle, u32 lvl, void *data,
				    void **ret_p)
{
	struct acpi_device *device = NULL;
	struct acpi_device_physical_node *pn;
	bool second_pass = (bool)data;
	acpi_status status = AE_OK;

	if (acpi_bus_get_device(handle, &device))
		return AE_OK;

	if (device->handler && !device->handler->hotplug.enabled) {
		*ret_p = &device->dev;
		return AE_SUPPORT;
	}

	mutex_lock(&device->physical_node_lock);

	list_for_each_entry(pn, &device->physical_node_list, node) {
		int ret;

		if (second_pass) {
			/* Skip devices offlined by the first pass. */
			if (pn->put_online)
				continue;
		} else {
			pn->put_online = false;
		}
		ret = device_offline(pn->dev);
		if (ret >= 0) {
			pn->put_online = !ret;
		} else {
			*ret_p = pn->dev;
			if (second_pass) {
				status = AE_ERROR;
				break;
			}
		}
	}

	mutex_unlock(&device->physical_node_lock);

	return status;
}

static acpi_status acpi_bus_online(acpi_handle handle, u32 lvl, void *data,
				   void **ret_p)
{
	struct acpi_device *device = NULL;
	struct acpi_device_physical_node *pn;

	if (acpi_bus_get_device(handle, &device))
		return AE_OK;

	mutex_lock(&device->physical_node_lock);

	list_for_each_entry(pn, &device->physical_node_list, node)
		if (pn->put_online) {
			device_online(pn->dev);
			pn->put_online = false;
		}

	mutex_unlock(&device->physical_node_lock);

	return AE_OK;
}

static int acpi_scan_try_to_offline(struct acpi_device *device)
{
	acpi_handle handle = device->handle;
	struct device *errdev = NULL;
	acpi_status status;

	/*
	 * Carry out two passes here and ignore errors in the first pass,
	 * because if the devices in question are memory blocks and
	 * CONFIG_MEMCG is set, one of the blocks may hold data structures
	 * that the other blocks depend on, but it is not known in advance which
	 * block holds them.
	 *
	 * If the first pass is successful, the second one isn't needed, though.
	 */
	status = acpi_walk_namespace(ACPI_TYPE_ANY, handle, ACPI_UINT32_MAX,
				     NULL, acpi_bus_offline, (void *)false,
				     (void **)&errdev);
	if (status == AE_SUPPORT) {
		dev_warn(errdev, "Offline disabled.\n");
		acpi_walk_namespace(ACPI_TYPE_ANY, handle, ACPI_UINT32_MAX,
				    acpi_bus_online, NULL, NULL, NULL);
		return -EPERM;
	}
	acpi_bus_offline(handle, 0, (void *)false, (void **)&errdev);
	if (errdev) {
		errdev = NULL;
		acpi_walk_namespace(ACPI_TYPE_ANY, handle, ACPI_UINT32_MAX,
				    NULL, acpi_bus_offline, (void *)true,
				    (void **)&errdev);
		if (!errdev)
			acpi_bus_offline(handle, 0, (void *)true,
					 (void **)&errdev);

		if (errdev) {
			dev_warn(errdev, "Offline failed.\n");
			acpi_bus_online(handle, 0, NULL, NULL);
			acpi_walk_namespace(ACPI_TYPE_ANY, handle,
					    ACPI_UINT32_MAX, acpi_bus_online,
					    NULL, NULL, NULL);
			return -EBUSY;
		}
	}
	return 0;
}

static int acpi_scan_hot_remove(struct acpi_device *device)
{
	acpi_handle handle = device->handle;
	unsigned long long sta;
	acpi_status status;

	if (device->handler && device->handler->hotplug.demand_offline) {
		if (!acpi_scan_is_offline(device, true))
			return -EBUSY;
	} else {
		int error = acpi_scan_try_to_offline(device);
		if (error)
			return error;
	}

	acpi_handle_debug(handle, "Ejecting\n");

	acpi_bus_trim(device);

	acpi_evaluate_lck(handle, 0);
	/*
	 * TBD: _EJD support.
	 */
	status = acpi_evaluate_ej0(handle);
	if (status == AE_NOT_FOUND)
		return -ENODEV;
	else if (ACPI_FAILURE(status))
		return -EIO;

	/*
	 * Verify if eject was indeed successful.  If not, log an error
	 * message.  No need to call _OST since _EJ0 call was made OK.
	 */
	status = acpi_evaluate_integer(handle, "_STA", NULL, &sta);
	if (ACPI_FAILURE(status)) {
		acpi_handle_warn(handle,
			"Status check after eject failed (0x%x)\n", status);
	} else if (sta & ACPI_STA_DEVICE_ENABLED) {
		acpi_handle_warn(handle,
			"Eject incomplete - status 0x%llx\n", sta);
	}

	return 0;
}

static int acpi_scan_device_not_present(struct acpi_device *adev)
{
	if (!acpi_device_enumerated(adev)) {
		dev_warn(&adev->dev, "Still not present\n");
		return -EALREADY;
	}
	acpi_bus_trim(adev);
	return 0;
}

static int acpi_scan_device_check(struct acpi_device *adev)
{
	int error;

	acpi_bus_get_status(adev);
	if (adev->status.present || adev->status.functional) {
		/*
		 * This function is only called for device objects for which
		 * matching scan handlers exist.  The only situation in which
		 * the scan handler is not attached to this device object yet
		 * is when the device has just appeared (either it wasn't
		 * present at all before or it was removed and then added
		 * again).
		 */
		if (adev->handler) {
			dev_warn(&adev->dev, "Already enumerated\n");
			return -EALREADY;
		}
		error = acpi_bus_scan(adev->handle);
		if (error) {
			dev_warn(&adev->dev, "Namespace scan failure\n");
			return error;
		}
		if (!adev->handler) {
			dev_warn(&adev->dev, "Enumeration failure\n");
			error = -ENODEV;
		}
	} else {
		error = acpi_scan_device_not_present(adev);
	}
	return error;
}

static int acpi_scan_bus_check(struct acpi_device *adev)
{
	struct acpi_scan_handler *handler = adev->handler;
	struct acpi_device *child;
	int error;

	acpi_bus_get_status(adev);
	if (!(adev->status.present || adev->status.functional)) {
		acpi_scan_device_not_present(adev);
		return 0;
	}
	if (handler && handler->hotplug.scan_dependent)
		return handler->hotplug.scan_dependent(adev);

	error = acpi_bus_scan(adev->handle);
	if (error) {
		dev_warn(&adev->dev, "Namespace scan failure\n");
		return error;
	}
	list_for_each_entry(child, &adev->children, node) {
		error = acpi_scan_bus_check(child);
		if (error)
			return error;
	}
	return 0;
}

static int acpi_generic_hotplug_event(struct acpi_device *adev, u32 type)
{
	switch (type) {
	case ACPI_NOTIFY_BUS_CHECK:
		return acpi_scan_bus_check(adev);
	case ACPI_NOTIFY_DEVICE_CHECK:
		return acpi_scan_device_check(adev);
	case ACPI_NOTIFY_EJECT_REQUEST:
	case ACPI_OST_EC_OSPM_EJECT:
		if (adev->handler && !adev->handler->hotplug.enabled) {
			dev_info(&adev->dev, "Eject disabled\n");
			return -EPERM;
		}
		acpi_evaluate_ost(adev->handle, ACPI_NOTIFY_EJECT_REQUEST,
				  ACPI_OST_SC_EJECT_IN_PROGRESS, NULL);
		return acpi_scan_hot_remove(adev);
	}
	return -EINVAL;
}

void acpi_device_hotplug(struct acpi_device *adev, u32 src)
{
	u32 ost_code = ACPI_OST_SC_NON_SPECIFIC_FAILURE;
	int error = -ENODEV;

	lock_device_hotplug();
	mutex_lock(&acpi_scan_lock);

	/*
	 * The device object's ACPI handle cannot become invalid as long as we
	 * are holding acpi_scan_lock, but it might have become invalid before
	 * that lock was acquired.
	 */
	if (adev->handle == INVALID_ACPI_HANDLE)
		goto err_out;

	if (adev->flags.is_dock_station) {
		error = dock_notify(adev, src);
	} else if (adev->flags.hotplug_notify) {
		error = acpi_generic_hotplug_event(adev, src);
	} else {
		int (*notify)(struct acpi_device *, u32);

		acpi_lock_hp_context();
		notify = adev->hp ? adev->hp->notify : NULL;
		acpi_unlock_hp_context();
		/*
		 * There may be additional notify handlers for device objects
		 * without the .event() callback, so ignore them here.
		 */
		if (notify)
			error = notify(adev, src);
		else
			goto out;
	}
	switch (error) {
	case 0:
		ost_code = ACPI_OST_SC_SUCCESS;
		break;
	case -EPERM:
		ost_code = ACPI_OST_SC_EJECT_NOT_SUPPORTED;
		break;
	case -EBUSY:
		ost_code = ACPI_OST_SC_DEVICE_BUSY;
		break;
	default:
		ost_code = ACPI_OST_SC_NON_SPECIFIC_FAILURE;
		break;
	}

 err_out:
	acpi_evaluate_ost(adev->handle, src, ost_code, NULL);

 out:
	acpi_bus_put_acpi_device(adev);
	mutex_unlock(&acpi_scan_lock);
	unlock_device_hotplug();
}

static void acpi_free_power_resources_lists(struct acpi_device *device)
{
	int i;

	if (device->wakeup.flags.valid)
		acpi_power_resources_list_free(&device->wakeup.resources);

	if (!device->power.flags.power_resources)
		return;

	for (i = ACPI_STATE_D0; i <= ACPI_STATE_D3_HOT; i++) {
		struct acpi_device_power_state *ps = &device->power.states[i];
		acpi_power_resources_list_free(&ps->resources);
	}
}

static void acpi_device_release(struct device *dev)
{
	struct acpi_device *acpi_dev = to_acpi_device(dev);

	acpi_free_properties(acpi_dev);
	acpi_free_pnp_ids(&acpi_dev->pnp);
	acpi_free_power_resources_lists(acpi_dev);
	kfree(acpi_dev);
}

static void acpi_device_del(struct acpi_device *device)
{
	struct acpi_device_bus_id *acpi_device_bus_id;

	mutex_lock(&acpi_device_lock);
	if (device->parent)
		list_del(&device->node);

	list_for_each_entry(acpi_device_bus_id, &acpi_bus_id_list, node)
		if (!strcmp(acpi_device_bus_id->bus_id,
			    acpi_device_hid(device))) {
			ida_simple_remove(&acpi_device_bus_id->instance_ida, device->pnp.instance_no);
			if (ida_is_empty(&acpi_device_bus_id->instance_ida)) {
				list_del(&acpi_device_bus_id->node);
				kfree_const(acpi_device_bus_id->bus_id);
				kfree(acpi_device_bus_id);
			}
			break;
		}

	list_del(&device->wakeup_list);
	mutex_unlock(&acpi_device_lock);

	acpi_power_add_remove_device(device, false);
	acpi_device_remove_files(device);
	if (device->remove)
		device->remove(device);

	device_del(&device->dev);
}

static BLOCKING_NOTIFIER_HEAD(acpi_reconfig_chain);

static LIST_HEAD(acpi_device_del_list);
static DEFINE_MUTEX(acpi_device_del_lock);

static void acpi_device_del_work_fn(struct work_struct *work_not_used)
{
	for (;;) {
		struct acpi_device *adev;

		mutex_lock(&acpi_device_del_lock);

		if (list_empty(&acpi_device_del_list)) {
			mutex_unlock(&acpi_device_del_lock);
			break;
		}
		adev = list_first_entry(&acpi_device_del_list,
					struct acpi_device, del_list);
		list_del(&adev->del_list);

		mutex_unlock(&acpi_device_del_lock);

		blocking_notifier_call_chain(&acpi_reconfig_chain,
					     ACPI_RECONFIG_DEVICE_REMOVE, adev);

		acpi_device_del(adev);
		/*
		 * Drop references to all power resources that might have been
		 * used by the device.
		 */
		acpi_power_transition(adev, ACPI_STATE_D3_COLD);
		put_device(&adev->dev);
	}
}

/**
 * acpi_scan_drop_device - Drop an ACPI device object.
 * @handle: Handle of an ACPI namespace node, not used.
 * @context: Address of the ACPI device object to drop.
 *
 * This is invoked by acpi_ns_delete_node() during the removal of the ACPI
 * namespace node the device object pointed to by @context is attached to.
 *
 * The unregistration is carried out asynchronously to avoid running
 * acpi_device_del() under the ACPICA's namespace mutex and the list is used to
 * ensure the correct ordering (the device objects must be unregistered in the
 * same order in which the corresponding namespace nodes are deleted).
 */
static void acpi_scan_drop_device(acpi_handle handle, void *context)
{
	static DECLARE_WORK(work, acpi_device_del_work_fn);
	struct acpi_device *adev = context;

	mutex_lock(&acpi_device_del_lock);

	/*
	 * Use the ACPI hotplug workqueue which is ordered, so this work item
	 * won't run after any hotplug work items submitted subsequently.  That
	 * prevents attempts to register device objects identical to those being
	 * deleted from happening concurrently (such attempts result from
	 * hotplug events handled via the ACPI hotplug workqueue).  It also will
	 * run after all of the work items submitted previosuly, which helps
	 * those work items to ensure that they are not accessing stale device
	 * objects.
	 */
	if (list_empty(&acpi_device_del_list))
		acpi_queue_hotplug_work(&work);

	list_add_tail(&adev->del_list, &acpi_device_del_list);
	/* Make acpi_ns_validate_handle() return NULL for this handle. */
	adev->handle = INVALID_ACPI_HANDLE;

	mutex_unlock(&acpi_device_del_lock);
}

static struct acpi_device *handle_to_device(acpi_handle handle,
					    void (*callback)(void *))
{
	struct acpi_device *adev = NULL;
	acpi_status status;

	status = acpi_get_data_full(handle, acpi_scan_drop_device,
				    (void **)&adev, callback);
	if (ACPI_FAILURE(status) || !adev) {
		acpi_handle_debug(handle, "No context!\n");
		return NULL;
	}
	return adev;
}

int acpi_bus_get_device(acpi_handle handle, struct acpi_device **device)
{
	if (!device)
		return -EINVAL;

	*device = handle_to_device(handle, NULL);
	if (!*device)
		return -ENODEV;

	return 0;
}
EXPORT_SYMBOL(acpi_bus_get_device);

static void get_acpi_device(void *dev)
{
	if (dev)
		get_device(&((struct acpi_device *)dev)->dev);
}

struct acpi_device *acpi_bus_get_acpi_device(acpi_handle handle)
{
	return handle_to_device(handle, get_acpi_device);
}

void acpi_bus_put_acpi_device(struct acpi_device *adev)
{
	put_device(&adev->dev);
}

static struct acpi_device_bus_id *acpi_device_bus_id_match(const char *dev_id)
{
	struct acpi_device_bus_id *acpi_device_bus_id;

	/* Find suitable bus_id and instance number in acpi_bus_id_list. */
	list_for_each_entry(acpi_device_bus_id, &acpi_bus_id_list, node) {
		if (!strcmp(acpi_device_bus_id->bus_id, dev_id))
			return acpi_device_bus_id;
	}
	return NULL;
}

<<<<<<< HEAD
=======
static int acpi_device_set_name(struct acpi_device *device,
				struct acpi_device_bus_id *acpi_device_bus_id)
{
	struct ida *instance_ida = &acpi_device_bus_id->instance_ida;
	int result;

	result = ida_simple_get(instance_ida, 0, ACPI_MAX_DEVICE_INSTANCES, GFP_KERNEL);
	if (result < 0)
		return result;

	device->pnp.instance_no = result;
	dev_set_name(&device->dev, "%s:%02x", acpi_device_bus_id->bus_id, result);
	return 0;
}

>>>>>>> 7aef27f0
int acpi_device_add(struct acpi_device *device,
		    void (*release)(struct device *))
{
	struct acpi_device_bus_id *acpi_device_bus_id;
	int result;

	if (device->handle) {
		acpi_status status;

		status = acpi_attach_data(device->handle, acpi_scan_drop_device,
					  device);
		if (ACPI_FAILURE(status)) {
			acpi_handle_err(device->handle,
					"Unable to attach device data\n");
			return -ENODEV;
		}
	}

	/*
	 * Linkage
	 * -------
	 * Link this device to its parent and siblings.
	 */
	INIT_LIST_HEAD(&device->children);
	INIT_LIST_HEAD(&device->node);
	INIT_LIST_HEAD(&device->wakeup_list);
	INIT_LIST_HEAD(&device->physical_node_list);
	INIT_LIST_HEAD(&device->del_list);
	mutex_init(&device->physical_node_lock);

	mutex_lock(&acpi_device_lock);

	acpi_device_bus_id = acpi_device_bus_id_match(acpi_device_hid(device));
	if (acpi_device_bus_id) {
<<<<<<< HEAD
		acpi_device_bus_id->instance_no++;
=======
		result = acpi_device_set_name(device, acpi_device_bus_id);
		if (result)
			goto err_unlock;
>>>>>>> 7aef27f0
	} else {
		acpi_device_bus_id = kzalloc(sizeof(*acpi_device_bus_id),
					     GFP_KERNEL);
		if (!acpi_device_bus_id) {
			result = -ENOMEM;
			goto err_unlock;
		}
		acpi_device_bus_id->bus_id =
			kstrdup_const(acpi_device_hid(device), GFP_KERNEL);
		if (!acpi_device_bus_id->bus_id) {
			kfree(acpi_device_bus_id);
			result = -ENOMEM;
			goto err_unlock;
		}

<<<<<<< HEAD
=======
		ida_init(&acpi_device_bus_id->instance_ida);

		result = acpi_device_set_name(device, acpi_device_bus_id);
		if (result) {
			kfree(acpi_device_bus_id);
			goto err_unlock;
		}

>>>>>>> 7aef27f0
		list_add_tail(&acpi_device_bus_id->node, &acpi_bus_id_list);
	}

	if (device->parent)
		list_add_tail(&device->node, &device->parent->children);

	if (device->wakeup.flags.valid)
		list_add_tail(&device->wakeup_list, &acpi_wakeup_device_list);

	mutex_unlock(&acpi_device_lock);

	if (device->parent)
		device->dev.parent = &device->parent->dev;

	device->dev.bus = &acpi_bus_type;
	device->dev.release = release;
	result = device_add(&device->dev);
	if (result) {
		dev_err(&device->dev, "Error registering device\n");
		goto err;
	}

	result = acpi_device_setup_files(device);
	if (result)
		printk(KERN_ERR PREFIX "Error creating sysfs interface for device %s\n",
		       dev_name(&device->dev));

	return 0;

err:
	mutex_lock(&acpi_device_lock);

	if (device->parent)
		list_del(&device->node);

	list_del(&device->wakeup_list);

err_unlock:
	mutex_unlock(&acpi_device_lock);

	acpi_detach_data(device->handle, acpi_scan_drop_device);

	return result;
}

/* --------------------------------------------------------------------------
                                 Device Enumeration
   -------------------------------------------------------------------------- */
static bool acpi_info_matches_ids(struct acpi_device_info *info,
				  const char * const ids[])
{
	struct acpi_pnp_device_id_list *cid_list = NULL;
	int i;

	if (!(info->valid & ACPI_VALID_HID))
		return false;

	if (info->valid & ACPI_VALID_CID)
		cid_list = &info->compatible_id_list;

	for (i = 0; ids[i]; i++) {
		int j;

		if (!strcmp(info->hardware_id.string, ids[i]))
			return true;

		if (!cid_list)
			continue;

		for (j = 0; j < cid_list->count; j++) {
			if (!strcmp(cid_list->ids[j].string, ids[i]))
				return true;
		}
	}

	return false;
}

/* List of HIDs for which we ignore matching ACPI devices, when checking _DEP lists. */
static const char * const acpi_ignore_dep_ids[] = {
	"PNP0D80", /* Windows-compatible System Power Management Controller */
	"INT33BD", /* Intel Baytrail Mailbox Device */
	NULL
};

static struct acpi_device *acpi_bus_get_parent(acpi_handle handle)
{
	struct acpi_device *device = NULL;
	acpi_status status;

	/*
	 * Fixed hardware devices do not appear in the namespace and do not
	 * have handles, but we fabricate acpi_devices for them, so we have
	 * to deal with them specially.
	 */
	if (!handle)
		return acpi_root;

	do {
		status = acpi_get_parent(handle, &handle);
		if (ACPI_FAILURE(status))
			return status == AE_NULL_ENTRY ? NULL : acpi_root;
	} while (acpi_bus_get_device(handle, &device));
	return device;
}

acpi_status
acpi_bus_get_ejd(acpi_handle handle, acpi_handle *ejd)
{
	acpi_status status;
	acpi_handle tmp;
	struct acpi_buffer buffer = {ACPI_ALLOCATE_BUFFER, NULL};
	union acpi_object *obj;

	status = acpi_get_handle(handle, "_EJD", &tmp);
	if (ACPI_FAILURE(status))
		return status;

	status = acpi_evaluate_object(handle, "_EJD", NULL, &buffer);
	if (ACPI_SUCCESS(status)) {
		obj = buffer.pointer;
		status = acpi_get_handle(ACPI_ROOT_OBJECT, obj->string.pointer,
					 ejd);
		kfree(buffer.pointer);
	}
	return status;
}
EXPORT_SYMBOL_GPL(acpi_bus_get_ejd);

static int acpi_bus_extract_wakeup_device_power_package(struct acpi_device *dev)
{
	acpi_handle handle = dev->handle;
	struct acpi_device_wakeup *wakeup = &dev->wakeup;
	struct acpi_buffer buffer = { ACPI_ALLOCATE_BUFFER, NULL };
	union acpi_object *package = NULL;
	union acpi_object *element = NULL;
	acpi_status status;
	int err = -ENODATA;

	INIT_LIST_HEAD(&wakeup->resources);

	/* _PRW */
	status = acpi_evaluate_object(handle, "_PRW", NULL, &buffer);
	if (ACPI_FAILURE(status)) {
		acpi_handle_info(handle, "_PRW evaluation failed: %s\n",
				 acpi_format_exception(status));
		return err;
	}

	package = (union acpi_object *)buffer.pointer;

	if (!package || package->package.count < 2)
		goto out;

	element = &(package->package.elements[0]);
	if (!element)
		goto out;

	if (element->type == ACPI_TYPE_PACKAGE) {
		if ((element->package.count < 2) ||
		    (element->package.elements[0].type !=
		     ACPI_TYPE_LOCAL_REFERENCE)
		    || (element->package.elements[1].type != ACPI_TYPE_INTEGER))
			goto out;

		wakeup->gpe_device =
		    element->package.elements[0].reference.handle;
		wakeup->gpe_number =
		    (u32) element->package.elements[1].integer.value;
	} else if (element->type == ACPI_TYPE_INTEGER) {
		wakeup->gpe_device = NULL;
		wakeup->gpe_number = element->integer.value;
	} else {
		goto out;
	}

	element = &(package->package.elements[1]);
	if (element->type != ACPI_TYPE_INTEGER)
		goto out;

	wakeup->sleep_state = element->integer.value;

	err = acpi_extract_power_resources(package, 2, &wakeup->resources);
	if (err)
		goto out;

	if (!list_empty(&wakeup->resources)) {
		int sleep_state;

		err = acpi_power_wakeup_list_init(&wakeup->resources,
						  &sleep_state);
		if (err) {
			acpi_handle_warn(handle, "Retrieving current states "
					 "of wakeup power resources failed\n");
			acpi_power_resources_list_free(&wakeup->resources);
			goto out;
		}
		if (sleep_state < wakeup->sleep_state) {
			acpi_handle_warn(handle, "Overriding _PRW sleep state "
					 "(S%d) by S%d from power resources\n",
					 (int)wakeup->sleep_state, sleep_state);
			wakeup->sleep_state = sleep_state;
		}
	}

 out:
	kfree(buffer.pointer);
	return err;
}

static bool acpi_wakeup_gpe_init(struct acpi_device *device)
{
	static const struct acpi_device_id button_device_ids[] = {
		{"PNP0C0C", 0},		/* Power button */
		{"PNP0C0D", 0},		/* Lid */
		{"PNP0C0E", 0},		/* Sleep button */
		{"", 0},
	};
	struct acpi_device_wakeup *wakeup = &device->wakeup;
	acpi_status status;

	wakeup->flags.notifier_present = 0;

	/* Power button, Lid switch always enable wakeup */
	if (!acpi_match_device_ids(device, button_device_ids)) {
		if (!acpi_match_device_ids(device, &button_device_ids[1])) {
			/* Do not use Lid/sleep button for S5 wakeup */
			if (wakeup->sleep_state == ACPI_STATE_S5)
				wakeup->sleep_state = ACPI_STATE_S4;
		}
		acpi_mark_gpe_for_wake(wakeup->gpe_device, wakeup->gpe_number);
		device_set_wakeup_capable(&device->dev, true);
		return true;
	}

	status = acpi_setup_gpe_for_wake(device->handle, wakeup->gpe_device,
					 wakeup->gpe_number);
	return ACPI_SUCCESS(status);
}

static void acpi_bus_get_wakeup_device_flags(struct acpi_device *device)
{
	int err;

	/* Presence of _PRW indicates wake capable */
	if (!acpi_has_method(device->handle, "_PRW"))
		return;

	err = acpi_bus_extract_wakeup_device_power_package(device);
	if (err) {
		dev_err(&device->dev, "Unable to extract wakeup power resources");
		return;
	}

	device->wakeup.flags.valid = acpi_wakeup_gpe_init(device);
	device->wakeup.prepare_count = 0;
	/*
	 * Call _PSW/_DSW object to disable its ability to wake the sleeping
	 * system for the ACPI device with the _PRW object.
	 * The _PSW object is deprecated in ACPI 3.0 and is replaced by _DSW.
	 * So it is necessary to call _DSW object first. Only when it is not
	 * present will the _PSW object used.
	 */
	err = acpi_device_sleep_wake(device, 0, 0, 0);
	if (err)
		pr_debug("error in _DSW or _PSW evaluation\n");
}

static void acpi_bus_init_power_state(struct acpi_device *device, int state)
{
	struct acpi_device_power_state *ps = &device->power.states[state];
	char pathname[5] = { '_', 'P', 'R', '0' + state, '\0' };
	struct acpi_buffer buffer = { ACPI_ALLOCATE_BUFFER, NULL };
	acpi_status status;

	INIT_LIST_HEAD(&ps->resources);

	/* Evaluate "_PRx" to get referenced power resources */
	status = acpi_evaluate_object(device->handle, pathname, NULL, &buffer);
	if (ACPI_SUCCESS(status)) {
		union acpi_object *package = buffer.pointer;

		if (buffer.length && package
		    && package->type == ACPI_TYPE_PACKAGE
		    && package->package.count)
			acpi_extract_power_resources(package, 0, &ps->resources);

		ACPI_FREE(buffer.pointer);
	}

	/* Evaluate "_PSx" to see if we can do explicit sets */
	pathname[2] = 'S';
	if (acpi_has_method(device->handle, pathname))
		ps->flags.explicit_set = 1;

	/* State is valid if there are means to put the device into it. */
	if (!list_empty(&ps->resources) || ps->flags.explicit_set)
		ps->flags.valid = 1;

	ps->power = -1;		/* Unknown - driver assigned */
	ps->latency = -1;	/* Unknown - driver assigned */
}

static void acpi_bus_get_power_flags(struct acpi_device *device)
{
	u32 i;

	/* Presence of _PS0|_PR0 indicates 'power manageable' */
	if (!acpi_has_method(device->handle, "_PS0") &&
	    !acpi_has_method(device->handle, "_PR0"))
		return;

	device->flags.power_manageable = 1;

	/*
	 * Power Management Flags
	 */
	if (acpi_has_method(device->handle, "_PSC"))
		device->power.flags.explicit_get = 1;

	if (acpi_has_method(device->handle, "_IRC"))
		device->power.flags.inrush_current = 1;

	if (acpi_has_method(device->handle, "_DSW"))
		device->power.flags.dsw_present = 1;

	/*
	 * Enumerate supported power management states
	 */
	for (i = ACPI_STATE_D0; i <= ACPI_STATE_D3_HOT; i++)
		acpi_bus_init_power_state(device, i);

	INIT_LIST_HEAD(&device->power.states[ACPI_STATE_D3_COLD].resources);

	/* Set the defaults for D0 and D3hot (always supported). */
	device->power.states[ACPI_STATE_D0].flags.valid = 1;
	device->power.states[ACPI_STATE_D0].power = 100;
	device->power.states[ACPI_STATE_D3_HOT].flags.valid = 1;

	/*
	 * Use power resources only if the D0 list of them is populated, because
	 * some platforms may provide _PR3 only to indicate D3cold support and
	 * in those cases the power resources list returned by it may be bogus.
	 */
	if (!list_empty(&device->power.states[ACPI_STATE_D0].resources)) {
		device->power.flags.power_resources = 1;
		/*
		 * D3cold is supported if the D3hot list of power resources is
		 * not empty.
		 */
		if (!list_empty(&device->power.states[ACPI_STATE_D3_HOT].resources))
			device->power.states[ACPI_STATE_D3_COLD].flags.valid = 1;
	}

	if (acpi_bus_init_power(device))
		device->flags.power_manageable = 0;
}

static void acpi_bus_get_flags(struct acpi_device *device)
{
	/* Presence of _STA indicates 'dynamic_status' */
	if (acpi_has_method(device->handle, "_STA"))
		device->flags.dynamic_status = 1;

	/* Presence of _RMV indicates 'removable' */
	if (acpi_has_method(device->handle, "_RMV"))
		device->flags.removable = 1;

	/* Presence of _EJD|_EJ0 indicates 'ejectable' */
	if (acpi_has_method(device->handle, "_EJD") ||
	    acpi_has_method(device->handle, "_EJ0"))
		device->flags.ejectable = 1;
}

static void acpi_device_get_busid(struct acpi_device *device)
{
	char bus_id[5] = { '?', 0 };
	struct acpi_buffer buffer = { sizeof(bus_id), bus_id };
	int i = 0;

	/*
	 * Bus ID
	 * ------
	 * The device's Bus ID is simply the object name.
	 * TBD: Shouldn't this value be unique (within the ACPI namespace)?
	 */
	if (ACPI_IS_ROOT_DEVICE(device)) {
		strcpy(device->pnp.bus_id, "ACPI");
		return;
	}

	switch (device->device_type) {
	case ACPI_BUS_TYPE_POWER_BUTTON:
		strcpy(device->pnp.bus_id, "PWRF");
		break;
	case ACPI_BUS_TYPE_SLEEP_BUTTON:
		strcpy(device->pnp.bus_id, "SLPF");
		break;
	case ACPI_BUS_TYPE_ECDT_EC:
		strcpy(device->pnp.bus_id, "ECDT");
		break;
	default:
		acpi_get_name(device->handle, ACPI_SINGLE_NAME, &buffer);
		/* Clean up trailing underscores (if any) */
		for (i = 3; i > 1; i--) {
			if (bus_id[i] == '_')
				bus_id[i] = '\0';
			else
				break;
		}
		strcpy(device->pnp.bus_id, bus_id);
		break;
	}
}

/*
 * acpi_ata_match - see if an acpi object is an ATA device
 *
 * If an acpi object has one of the ACPI ATA methods defined,
 * then we can safely call it an ATA device.
 */
bool acpi_ata_match(acpi_handle handle)
{
	return acpi_has_method(handle, "_GTF") ||
	       acpi_has_method(handle, "_GTM") ||
	       acpi_has_method(handle, "_STM") ||
	       acpi_has_method(handle, "_SDD");
}

/*
 * acpi_bay_match - see if an acpi object is an ejectable driver bay
 *
 * If an acpi object is ejectable and has one of the ACPI ATA methods defined,
 * then we can safely call it an ejectable drive bay
 */
bool acpi_bay_match(acpi_handle handle)
{
	acpi_handle phandle;

	if (!acpi_has_method(handle, "_EJ0"))
		return false;
	if (acpi_ata_match(handle))
		return true;
	if (ACPI_FAILURE(acpi_get_parent(handle, &phandle)))
		return false;

	return acpi_ata_match(phandle);
}

bool acpi_device_is_battery(struct acpi_device *adev)
{
	struct acpi_hardware_id *hwid;

	list_for_each_entry(hwid, &adev->pnp.ids, list)
		if (!strcmp("PNP0C0A", hwid->id))
			return true;

	return false;
}

static bool is_ejectable_bay(struct acpi_device *adev)
{
	acpi_handle handle = adev->handle;

	if (acpi_has_method(handle, "_EJ0") && acpi_device_is_battery(adev))
		return true;

	return acpi_bay_match(handle);
}

/*
 * acpi_dock_match - see if an acpi object has a _DCK method
 */
bool acpi_dock_match(acpi_handle handle)
{
	return acpi_has_method(handle, "_DCK");
}

static acpi_status
acpi_backlight_cap_match(acpi_handle handle, u32 level, void *context,
			  void **return_value)
{
	long *cap = context;

	if (acpi_has_method(handle, "_BCM") &&
	    acpi_has_method(handle, "_BCL")) {
		acpi_handle_debug(handle, "Found generic backlight support\n");
		*cap |= ACPI_VIDEO_BACKLIGHT;
		/* We have backlight support, no need to scan further */
		return AE_CTRL_TERMINATE;
	}
	return 0;
}

/* Returns true if the ACPI object is a video device which can be
 * handled by video.ko.
 * The device will get a Linux specific CID added in scan.c to
 * identify the device as an ACPI graphics device
 * Be aware that the graphics device may not be physically present
 * Use acpi_video_get_capabilities() to detect general ACPI video
 * capabilities of present cards
 */
long acpi_is_video_device(acpi_handle handle)
{
	long video_caps = 0;

	/* Is this device able to support video switching ? */
	if (acpi_has_method(handle, "_DOD") || acpi_has_method(handle, "_DOS"))
		video_caps |= ACPI_VIDEO_OUTPUT_SWITCHING;

	/* Is this device able to retrieve a video ROM ? */
	if (acpi_has_method(handle, "_ROM"))
		video_caps |= ACPI_VIDEO_ROM_AVAILABLE;

	/* Is this device able to configure which video head to be POSTed ? */
	if (acpi_has_method(handle, "_VPO") &&
	    acpi_has_method(handle, "_GPD") &&
	    acpi_has_method(handle, "_SPD"))
		video_caps |= ACPI_VIDEO_DEVICE_POSTING;

	/* Only check for backlight functionality if one of the above hit. */
	if (video_caps)
		acpi_walk_namespace(ACPI_TYPE_DEVICE, handle,
				    ACPI_UINT32_MAX, acpi_backlight_cap_match, NULL,
				    &video_caps, NULL);

	return video_caps;
}
EXPORT_SYMBOL(acpi_is_video_device);

const char *acpi_device_hid(struct acpi_device *device)
{
	struct acpi_hardware_id *hid;

	if (list_empty(&device->pnp.ids))
		return dummy_hid;

	hid = list_first_entry(&device->pnp.ids, struct acpi_hardware_id, list);
	return hid->id;
}
EXPORT_SYMBOL(acpi_device_hid);

static void acpi_add_id(struct acpi_device_pnp *pnp, const char *dev_id)
{
	struct acpi_hardware_id *id;

	id = kmalloc(sizeof(*id), GFP_KERNEL);
	if (!id)
		return;

	id->id = kstrdup_const(dev_id, GFP_KERNEL);
	if (!id->id) {
		kfree(id);
		return;
	}

	list_add_tail(&id->list, &pnp->ids);
	pnp->type.hardware_id = 1;
}

/*
 * Old IBM workstations have a DSDT bug wherein the SMBus object
 * lacks the SMBUS01 HID and the methods do not have the necessary "_"
 * prefix.  Work around this.
 */
static bool acpi_ibm_smbus_match(acpi_handle handle)
{
	char node_name[ACPI_PATH_SEGMENT_LENGTH];
	struct acpi_buffer path = { sizeof(node_name), node_name };

	if (!dmi_name_in_vendors("IBM"))
		return false;

	/* Look for SMBS object */
	if (ACPI_FAILURE(acpi_get_name(handle, ACPI_SINGLE_NAME, &path)) ||
	    strcmp("SMBS", path.pointer))
		return false;

	/* Does it have the necessary (but misnamed) methods? */
	if (acpi_has_method(handle, "SBI") &&
	    acpi_has_method(handle, "SBR") &&
	    acpi_has_method(handle, "SBW"))
		return true;

	return false;
}

static bool acpi_object_is_system_bus(acpi_handle handle)
{
	acpi_handle tmp;

	if (ACPI_SUCCESS(acpi_get_handle(NULL, "\\_SB", &tmp)) &&
	    tmp == handle)
		return true;
	if (ACPI_SUCCESS(acpi_get_handle(NULL, "\\_TZ", &tmp)) &&
	    tmp == handle)
		return true;

	return false;
}

static void acpi_set_pnp_ids(acpi_handle handle, struct acpi_device_pnp *pnp,
				int device_type, struct acpi_device_info *info)
{
	struct acpi_pnp_device_id_list *cid_list;
	int i;

	switch (device_type) {
	case ACPI_BUS_TYPE_DEVICE:
		if (handle == ACPI_ROOT_OBJECT) {
			acpi_add_id(pnp, ACPI_SYSTEM_HID);
			break;
		}

		if (!info) {
			pr_err(PREFIX "%s: Error reading device info\n",
					__func__);
			return;
		}

		if (info->valid & ACPI_VALID_HID) {
			acpi_add_id(pnp, info->hardware_id.string);
			pnp->type.platform_id = 1;
		}
		if (info->valid & ACPI_VALID_CID) {
			cid_list = &info->compatible_id_list;
			for (i = 0; i < cid_list->count; i++)
				acpi_add_id(pnp, cid_list->ids[i].string);
		}
		if (info->valid & ACPI_VALID_ADR) {
			pnp->bus_address = info->address;
			pnp->type.bus_address = 1;
		}
		if (info->valid & ACPI_VALID_UID)
			pnp->unique_id = kstrdup(info->unique_id.string,
							GFP_KERNEL);
		if (info->valid & ACPI_VALID_CLS)
			acpi_add_id(pnp, info->class_code.string);

		/*
		 * Some devices don't reliably have _HIDs & _CIDs, so add
		 * synthetic HIDs to make sure drivers can find them.
		 */
		if (acpi_is_video_device(handle))
			acpi_add_id(pnp, ACPI_VIDEO_HID);
		else if (acpi_bay_match(handle))
			acpi_add_id(pnp, ACPI_BAY_HID);
		else if (acpi_dock_match(handle))
			acpi_add_id(pnp, ACPI_DOCK_HID);
		else if (acpi_ibm_smbus_match(handle))
			acpi_add_id(pnp, ACPI_SMBUS_IBM_HID);
		else if (list_empty(&pnp->ids) &&
			 acpi_object_is_system_bus(handle)) {
			/* \_SB, \_TZ, LNXSYBUS */
			acpi_add_id(pnp, ACPI_BUS_HID);
			strcpy(pnp->device_name, ACPI_BUS_DEVICE_NAME);
			strcpy(pnp->device_class, ACPI_BUS_CLASS);
		}

		break;
	case ACPI_BUS_TYPE_POWER:
		acpi_add_id(pnp, ACPI_POWER_HID);
		break;
	case ACPI_BUS_TYPE_PROCESSOR:
		acpi_add_id(pnp, ACPI_PROCESSOR_OBJECT_HID);
		break;
	case ACPI_BUS_TYPE_THERMAL:
		acpi_add_id(pnp, ACPI_THERMAL_HID);
		break;
	case ACPI_BUS_TYPE_POWER_BUTTON:
		acpi_add_id(pnp, ACPI_BUTTON_HID_POWERF);
		break;
	case ACPI_BUS_TYPE_SLEEP_BUTTON:
		acpi_add_id(pnp, ACPI_BUTTON_HID_SLEEPF);
		break;
	case ACPI_BUS_TYPE_ECDT_EC:
		acpi_add_id(pnp, ACPI_ECDT_HID);
		break;
	}
}

void acpi_free_pnp_ids(struct acpi_device_pnp *pnp)
{
	struct acpi_hardware_id *id, *tmp;

	list_for_each_entry_safe(id, tmp, &pnp->ids, list) {
		kfree_const(id->id);
		kfree(id);
	}
	kfree(pnp->unique_id);
}

/**
 * acpi_dma_supported - Check DMA support for the specified device.
 * @adev: The pointer to acpi device
 *
 * Return false if DMA is not supported. Otherwise, return true
 */
bool acpi_dma_supported(struct acpi_device *adev)
{
	if (!adev)
		return false;

	if (adev->flags.cca_seen)
		return true;

	/*
	* Per ACPI 6.0 sec 6.2.17, assume devices can do cache-coherent
	* DMA on "Intel platforms".  Presumably that includes all x86 and
	* ia64, and other arches will set CONFIG_ACPI_CCA_REQUIRED=y.
	*/
	if (!IS_ENABLED(CONFIG_ACPI_CCA_REQUIRED))
		return true;

	return false;
}

/**
 * acpi_get_dma_attr - Check the supported DMA attr for the specified device.
 * @adev: The pointer to acpi device
 *
 * Return enum dev_dma_attr.
 */
enum dev_dma_attr acpi_get_dma_attr(struct acpi_device *adev)
{
	if (!acpi_dma_supported(adev))
		return DEV_DMA_NOT_SUPPORTED;

	if (adev->flags.coherent_dma)
		return DEV_DMA_COHERENT;
	else
		return DEV_DMA_NON_COHERENT;
}

/**
 * acpi_dma_get_range() - Get device DMA parameters.
 *
 * @dev: device to configure
 * @dma_addr: pointer device DMA address result
 * @offset: pointer to the DMA offset result
 * @size: pointer to DMA range size result
 *
 * Evaluate DMA regions and return respectively DMA region start, offset
 * and size in dma_addr, offset and size on parsing success; it does not
 * update the passed in values on failure.
 *
 * Return 0 on success, < 0 on failure.
 */
int acpi_dma_get_range(struct device *dev, u64 *dma_addr, u64 *offset,
		       u64 *size)
{
	struct acpi_device *adev;
	LIST_HEAD(list);
	struct resource_entry *rentry;
	int ret;
	struct device *dma_dev = dev;
	u64 len, dma_start = U64_MAX, dma_end = 0, dma_offset = 0;

	/*
	 * Walk the device tree chasing an ACPI companion with a _DMA
	 * object while we go. Stop if we find a device with an ACPI
	 * companion containing a _DMA method.
	 */
	do {
		adev = ACPI_COMPANION(dma_dev);
		if (adev && acpi_has_method(adev->handle, METHOD_NAME__DMA))
			break;

		dma_dev = dma_dev->parent;
	} while (dma_dev);

	if (!dma_dev)
		return -ENODEV;

	if (!acpi_has_method(adev->handle, METHOD_NAME__CRS)) {
		acpi_handle_warn(adev->handle, "_DMA is valid only if _CRS is present\n");
		return -EINVAL;
	}

	ret = acpi_dev_get_dma_resources(adev, &list);
	if (ret > 0) {
		list_for_each_entry(rentry, &list, node) {
			if (dma_offset && rentry->offset != dma_offset) {
				ret = -EINVAL;
				dev_warn(dma_dev, "Can't handle multiple windows with different offsets\n");
				goto out;
			}
			dma_offset = rentry->offset;

			/* Take lower and upper limits */
			if (rentry->res->start < dma_start)
				dma_start = rentry->res->start;
			if (rentry->res->end > dma_end)
				dma_end = rentry->res->end;
		}

		if (dma_start >= dma_end) {
			ret = -EINVAL;
			dev_dbg(dma_dev, "Invalid DMA regions configuration\n");
			goto out;
		}

		*dma_addr = dma_start - dma_offset;
		len = dma_end - dma_start;
		*size = max(len, len + 1);
		*offset = dma_offset;
	}
 out:
	acpi_dev_free_resource_list(&list);

	return ret >= 0 ? 0 : ret;
}

/**
 * acpi_dma_configure_id - Set-up DMA configuration for the device.
 * @dev: The pointer to the device
 * @attr: device dma attributes
 * @input_id: input device id const value pointer
 */
int acpi_dma_configure_id(struct device *dev, enum dev_dma_attr attr,
			  const u32 *input_id)
{
	const struct iommu_ops *iommu;
	u64 dma_addr = 0, size = 0;

	if (attr == DEV_DMA_NOT_SUPPORTED) {
		set_dma_ops(dev, &dma_dummy_ops);
		return 0;
	}

	iort_dma_setup(dev, &dma_addr, &size);

	iommu = iort_iommu_configure_id(dev, input_id);
	if (PTR_ERR(iommu) == -EPROBE_DEFER)
		return -EPROBE_DEFER;

	arch_setup_dma_ops(dev, dma_addr, size,
				iommu, attr == DEV_DMA_COHERENT);

	return 0;
}
EXPORT_SYMBOL_GPL(acpi_dma_configure_id);

static void acpi_init_coherency(struct acpi_device *adev)
{
	unsigned long long cca = 0;
	acpi_status status;
	struct acpi_device *parent = adev->parent;

	if (parent && parent->flags.cca_seen) {
		/*
		 * From ACPI spec, OSPM will ignore _CCA if an ancestor
		 * already saw one.
		 */
		adev->flags.cca_seen = 1;
		cca = parent->flags.coherent_dma;
	} else {
		status = acpi_evaluate_integer(adev->handle, "_CCA",
					       NULL, &cca);
		if (ACPI_SUCCESS(status))
			adev->flags.cca_seen = 1;
		else if (!IS_ENABLED(CONFIG_ACPI_CCA_REQUIRED))
			/*
			 * If architecture does not specify that _CCA is
			 * required for DMA-able devices (e.g. x86),
			 * we default to _CCA=1.
			 */
			cca = 1;
		else
			acpi_handle_debug(adev->handle,
					  "ACPI device is missing _CCA.\n");
	}

	adev->flags.coherent_dma = cca;
}

static int acpi_check_serial_bus_slave(struct acpi_resource *ares, void *data)
{
	bool *is_serial_bus_slave_p = data;

	if (ares->type != ACPI_RESOURCE_TYPE_SERIAL_BUS)
		return 1;

	*is_serial_bus_slave_p = true;

	 /* no need to do more checking */
	return -1;
}

static bool acpi_is_indirect_io_slave(struct acpi_device *device)
{
	struct acpi_device *parent = device->parent;
	static const struct acpi_device_id indirect_io_hosts[] = {
		{"HISI0191", 0},
		{}
	};

	return parent && !acpi_match_device_ids(parent, indirect_io_hosts);
}

static bool acpi_device_enumeration_by_parent(struct acpi_device *device)
{
	struct list_head resource_list;
	bool is_serial_bus_slave = false;
	/*
	 * These devices have multiple I2cSerialBus resources and an i2c-client
	 * must be instantiated for each, each with its own i2c_device_id.
	 * Normally we only instantiate an i2c-client for the first resource,
	 * using the ACPI HID as id. These special cases are handled by the
	 * drivers/platform/x86/i2c-multi-instantiate.c driver, which knows
	 * which i2c_device_id to use for each resource.
	 */
	static const struct acpi_device_id i2c_multi_instantiate_ids[] = {
		{"BSG1160", },
		{"BSG2150", },
		{"INT33FE", },
		{"INT3515", },
		{}
	};

	if (acpi_is_indirect_io_slave(device))
		return true;

	/* Macs use device properties in lieu of _CRS resources */
	if (x86_apple_machine &&
	    (fwnode_property_present(&device->fwnode, "spiSclkPeriod") ||
	     fwnode_property_present(&device->fwnode, "i2cAddress") ||
	     fwnode_property_present(&device->fwnode, "baud")))
		return true;

	/* Instantiate a pdev for the i2c-multi-instantiate drv to bind to */
	if (!acpi_match_device_ids(device, i2c_multi_instantiate_ids))
		return false;

	INIT_LIST_HEAD(&resource_list);
	acpi_dev_get_resources(device, &resource_list,
			       acpi_check_serial_bus_slave,
			       &is_serial_bus_slave);
	acpi_dev_free_resource_list(&resource_list);

	return is_serial_bus_slave;
}

void acpi_init_device_object(struct acpi_device *device, acpi_handle handle,
			     int type, unsigned long long sta,
			     struct acpi_device_info *info)
{
	INIT_LIST_HEAD(&device->pnp.ids);
	device->device_type = type;
	device->handle = handle;
	device->parent = acpi_bus_get_parent(handle);
	fwnode_init(&device->fwnode, &acpi_device_fwnode_ops);
	acpi_set_device_status(device, sta);
	acpi_device_get_busid(device);
	acpi_set_pnp_ids(handle, &device->pnp, type, info);
	acpi_init_properties(device);
	acpi_bus_get_flags(device);
	device->flags.match_driver = false;
	device->flags.initialized = true;
	device->flags.enumeration_by_parent =
		acpi_device_enumeration_by_parent(device);
	acpi_device_clear_enumerated(device);
	device_initialize(&device->dev);
	dev_set_uevent_suppress(&device->dev, true);
	acpi_init_coherency(device);
<<<<<<< HEAD
=======
	/* Assume there are unmet deps to start with. */
	device->dep_unmet = 1;
>>>>>>> 7aef27f0
}

void acpi_device_add_finalize(struct acpi_device *device)
{
	dev_set_uevent_suppress(&device->dev, false);
	kobject_uevent(&device->dev.kobj, KOBJ_ADD);
}

static int acpi_add_single_object(struct acpi_device **child,
				  acpi_handle handle, int type,
				  unsigned long long sta)
{
	struct acpi_device_info *info = NULL;
	struct acpi_device *device;
	int result;

	if (handle != ACPI_ROOT_OBJECT && type == ACPI_BUS_TYPE_DEVICE)
		acpi_get_object_info(handle, &info);

	device = kzalloc(sizeof(struct acpi_device), GFP_KERNEL);
	if (!device) {
		kfree(info);
		return -ENOMEM;
	}

	acpi_init_device_object(device, handle, type, sta, info);
	kfree(info);
	/*
	 * For ACPI_BUS_TYPE_DEVICE getting the status is delayed till here so
	 * that we can call acpi_bus_get_status() and use its quirk handling.
	 * Note this must be done before the get power-/wakeup_dev-flags calls.
	 */
	if (type == ACPI_BUS_TYPE_DEVICE)
		if (acpi_bus_get_status(device) < 0)
			acpi_set_device_status(device, 0);

	acpi_bus_get_power_flags(device);
	acpi_bus_get_wakeup_device_flags(device);

	result = acpi_device_add(device, acpi_device_release);
	if (result) {
		acpi_device_release(&device->dev);
		return result;
	}

	acpi_power_add_remove_device(device, true);
	acpi_device_add_finalize(device);

	acpi_handle_debug(handle, "Added as %s, parent %s\n",
			  dev_name(&device->dev), device->parent ?
				dev_name(&device->parent->dev) : "(null)");

	*child = device;
	return 0;
}

static acpi_status acpi_get_resource_memory(struct acpi_resource *ares,
					    void *context)
{
	struct resource *res = context;

	if (acpi_dev_resource_memory(ares, res))
		return AE_CTRL_TERMINATE;

	return AE_OK;
}

static bool acpi_device_should_be_hidden(acpi_handle handle)
{
	acpi_status status;
	struct resource res;

	/* Check if it should ignore the UART device */
	if (!(spcr_uart_addr && acpi_has_method(handle, METHOD_NAME__CRS)))
		return false;

	/*
	 * The UART device described in SPCR table is assumed to have only one
	 * memory resource present. So we only look for the first one here.
	 */
	status = acpi_walk_resources(handle, METHOD_NAME__CRS,
				     acpi_get_resource_memory, &res);
	if (ACPI_FAILURE(status) || res.start != spcr_uart_addr)
		return false;

	acpi_handle_info(handle, "The UART device @%pa in SPCR table will be hidden\n",
			 &res.start);

	return true;
}

static int acpi_bus_type_and_status(acpi_handle handle, int *type,
				    unsigned long long *sta)
{
	acpi_status status;
	acpi_object_type acpi_type;

	status = acpi_get_type(handle, &acpi_type);
	if (ACPI_FAILURE(status))
		return -ENODEV;

	switch (acpi_type) {
	case ACPI_TYPE_ANY:		/* for ACPI_ROOT_OBJECT */
	case ACPI_TYPE_DEVICE:
		if (acpi_device_should_be_hidden(handle))
			return -ENODEV;

		*type = ACPI_BUS_TYPE_DEVICE;
		/*
		 * acpi_add_single_object updates this once we've an acpi_device
		 * so that acpi_bus_get_status' quirk handling can be used.
		 */
		*sta = ACPI_STA_DEFAULT;
		break;
	case ACPI_TYPE_PROCESSOR:
		*type = ACPI_BUS_TYPE_PROCESSOR;
		status = acpi_bus_get_status_handle(handle, sta);
		if (ACPI_FAILURE(status))
			return -ENODEV;
		break;
	case ACPI_TYPE_THERMAL:
		*type = ACPI_BUS_TYPE_THERMAL;
		*sta = ACPI_STA_DEFAULT;
		break;
	case ACPI_TYPE_POWER:
		*type = ACPI_BUS_TYPE_POWER;
		*sta = ACPI_STA_DEFAULT;
		break;
	default:
		return -ENODEV;
	}

	return 0;
}

bool acpi_device_is_present(const struct acpi_device *adev)
{
	return adev->status.present || adev->status.functional;
}

static bool acpi_scan_handler_matching(struct acpi_scan_handler *handler,
				       const char *idstr,
				       const struct acpi_device_id **matchid)
{
	const struct acpi_device_id *devid;

	if (handler->match)
		return handler->match(idstr, matchid);

	for (devid = handler->ids; devid->id[0]; devid++)
		if (!strcmp((char *)devid->id, idstr)) {
			if (matchid)
				*matchid = devid;

			return true;
		}

	return false;
}

static struct acpi_scan_handler *acpi_scan_match_handler(const char *idstr,
					const struct acpi_device_id **matchid)
{
	struct acpi_scan_handler *handler;

	list_for_each_entry(handler, &acpi_scan_handlers_list, list_node)
		if (acpi_scan_handler_matching(handler, idstr, matchid))
			return handler;

	return NULL;
}

void acpi_scan_hotplug_enabled(struct acpi_hotplug_profile *hotplug, bool val)
{
	if (!!hotplug->enabled == !!val)
		return;

	mutex_lock(&acpi_scan_lock);

	hotplug->enabled = val;

	mutex_unlock(&acpi_scan_lock);
}

static void acpi_scan_init_hotplug(struct acpi_device *adev)
{
	struct acpi_hardware_id *hwid;

	if (acpi_dock_match(adev->handle) || is_ejectable_bay(adev)) {
		acpi_dock_add(adev);
		return;
	}
	list_for_each_entry(hwid, &adev->pnp.ids, list) {
		struct acpi_scan_handler *handler;

		handler = acpi_scan_match_handler(hwid->id, NULL);
		if (handler) {
			adev->flags.hotplug_notify = true;
			break;
		}
	}
}

static u32 acpi_scan_check_dep(acpi_handle handle)
{
	struct acpi_handle_list dep_devices;
	acpi_status status;
	u32 count;
	int i;

	/*
	 * Check for _HID here to avoid deferring the enumeration of:
	 * 1. PCI devices.
	 * 2. ACPI nodes describing USB ports.
	 * Still, checking for _HID catches more then just these cases ...
	 */
	if (!acpi_has_method(handle, "_DEP") || !acpi_has_method(handle, "_HID"))
		return 0;

	status = acpi_evaluate_reference(handle, "_DEP", NULL, &dep_devices);
	if (ACPI_FAILURE(status)) {
		acpi_handle_debug(handle, "Failed to evaluate _DEP.\n");
		return 0;
	}

	for (count = 0, i = 0; i < dep_devices.count; i++) {
		struct acpi_device_info *info;
		struct acpi_dep_data *dep;
		bool skip;

		status = acpi_get_object_info(dep_devices.handles[i], &info);
		if (ACPI_FAILURE(status)) {
			acpi_handle_debug(handle, "Error reading _DEP device info\n");
			continue;
		}

		skip = acpi_info_matches_ids(info, acpi_ignore_dep_ids);
		kfree(info);

		if (skip)
			continue;

		dep = kzalloc(sizeof(*dep), GFP_KERNEL);
		if (!dep)
			continue;

		count++;

		dep->supplier = dep_devices.handles[i];
		dep->consumer = handle;

		mutex_lock(&acpi_dep_list_lock);
		list_add_tail(&dep->node , &acpi_dep_list);
		mutex_unlock(&acpi_dep_list_lock);
	}

	return count;
<<<<<<< HEAD
}

static void acpi_scan_dep_init(struct acpi_device *adev)
{
	struct acpi_dep_data *dep;

	mutex_lock(&acpi_dep_list_lock);

	list_for_each_entry(dep, &acpi_dep_list, node) {
		if (dep->consumer == adev->handle)
			adev->dep_unmet++;
	}

	mutex_unlock(&acpi_dep_list_lock);
}

=======
}

static void acpi_scan_dep_init(struct acpi_device *adev)
{
	struct acpi_dep_data *dep;

	adev->dep_unmet = 0;

	mutex_lock(&acpi_dep_list_lock);

	list_for_each_entry(dep, &acpi_dep_list, node) {
		if (dep->consumer == adev->handle)
			adev->dep_unmet++;
	}

	mutex_unlock(&acpi_dep_list_lock);
}

>>>>>>> 7aef27f0
static bool acpi_bus_scan_second_pass;

static acpi_status acpi_bus_check_add(acpi_handle handle, bool check_dep,
				      struct acpi_device **adev_p)
{
	struct acpi_device *device = NULL;
	unsigned long long sta;
	int type;
	int result;

	acpi_bus_get_device(handle, &device);
	if (device)
		goto out;

	result = acpi_bus_type_and_status(handle, &type, &sta);
	if (result)
		return AE_OK;

	if (type == ACPI_BUS_TYPE_POWER) {
		acpi_add_power_resource(handle);
		return AE_OK;
	}

	if (type == ACPI_BUS_TYPE_DEVICE && check_dep) {
		u32 count = acpi_scan_check_dep(handle);
		/* Bail out if the number of recorded dependencies is not 0. */
		if (count > 0) {
			acpi_bus_scan_second_pass = true;
			return AE_CTRL_DEPTH;
		}
	}

	acpi_add_single_object(&device, handle, type, sta);
	if (!device)
		return AE_CTRL_DEPTH;

	acpi_scan_init_hotplug(device);
<<<<<<< HEAD
	if (!check_dep)
=======
	/*
	 * If check_dep is true at this point, the device has no dependencies,
	 * or the creation of the device object would have been postponed above.
	 */
	if (check_dep)
		device->dep_unmet = 0;
	else
>>>>>>> 7aef27f0
		acpi_scan_dep_init(device);

out:
	if (!*adev_p)
		*adev_p = device;

	return AE_OK;
}

static acpi_status acpi_bus_check_add_1(acpi_handle handle, u32 lvl_not_used,
					void *not_used, void **ret_p)
{
	return acpi_bus_check_add(handle, true, (struct acpi_device **)ret_p);
}

static acpi_status acpi_bus_check_add_2(acpi_handle handle, u32 lvl_not_used,
					void *not_used, void **ret_p)
{
	return acpi_bus_check_add(handle, false, (struct acpi_device **)ret_p);
}

static void acpi_default_enumeration(struct acpi_device *device)
{
	/*
	 * Do not enumerate devices with enumeration_by_parent flag set as
	 * they will be enumerated by their respective parents.
	 */
	if (!device->flags.enumeration_by_parent) {
		acpi_create_platform_device(device, NULL);
		acpi_device_set_enumerated(device);
	} else {
		blocking_notifier_call_chain(&acpi_reconfig_chain,
					     ACPI_RECONFIG_DEVICE_ADD, device);
	}
}

static const struct acpi_device_id generic_device_ids[] = {
	{ACPI_DT_NAMESPACE_HID, },
	{"", },
};

static int acpi_generic_device_attach(struct acpi_device *adev,
				      const struct acpi_device_id *not_used)
{
	/*
	 * Since ACPI_DT_NAMESPACE_HID is the only ID handled here, the test
	 * below can be unconditional.
	 */
	if (adev->data.of_compatible)
		acpi_default_enumeration(adev);

	return 1;
}

static struct acpi_scan_handler generic_device_handler = {
	.ids = generic_device_ids,
	.attach = acpi_generic_device_attach,
};

static int acpi_scan_attach_handler(struct acpi_device *device)
{
	struct acpi_hardware_id *hwid;
	int ret = 0;

	list_for_each_entry(hwid, &device->pnp.ids, list) {
		const struct acpi_device_id *devid;
		struct acpi_scan_handler *handler;

		handler = acpi_scan_match_handler(hwid->id, &devid);
		if (handler) {
			if (!handler->attach) {
				device->pnp.type.platform_id = 0;
				continue;
			}
			device->handler = handler;
			ret = handler->attach(device, devid);
			if (ret > 0)
				break;

			device->handler = NULL;
			if (ret < 0)
				break;
		}
	}

	return ret;
}

static void acpi_bus_attach(struct acpi_device *device, bool first_pass)
{
	struct acpi_device *child;
	bool skip = !first_pass && device->flags.visited;
	acpi_handle ejd;
	int ret;

	if (skip)
		goto ok;

	if (ACPI_SUCCESS(acpi_bus_get_ejd(device->handle, &ejd)))
		register_dock_dependent_device(device, ejd);

	acpi_bus_get_status(device);
	/* Skip devices that are not present. */
	if (!acpi_device_is_present(device)) {
		device->flags.initialized = false;
		acpi_device_clear_enumerated(device);
		device->flags.power_manageable = 0;
		return;
	}
	if (device->handler)
		goto ok;

	if (!device->flags.initialized) {
		device->flags.power_manageable =
			device->power.states[ACPI_STATE_D0].flags.valid;
		if (acpi_bus_init_power(device))
			device->flags.power_manageable = 0;

		device->flags.initialized = true;
	} else if (device->flags.visited) {
		goto ok;
	}

	ret = acpi_scan_attach_handler(device);
	if (ret < 0)
		return;

	device->flags.match_driver = true;
	if (ret > 0 && !device->flags.enumeration_by_parent) {
		acpi_device_set_enumerated(device);
		goto ok;
	}

	ret = device_attach(&device->dev);
	if (ret < 0)
		return;

	if (device->pnp.type.platform_id || device->flags.enumeration_by_parent)
		acpi_default_enumeration(device);
	else
		acpi_device_set_enumerated(device);

 ok:
	list_for_each_entry(child, &device->children, node)
		acpi_bus_attach(child, first_pass);

	if (!skip && device->handler && device->handler->hotplug.notify_online)
		device->handler->hotplug.notify_online(device);
}

void acpi_walk_dep_device_list(acpi_handle handle)
{
	struct acpi_dep_data *dep, *tmp;
	struct acpi_device *adev;

	mutex_lock(&acpi_dep_list_lock);
	list_for_each_entry_safe(dep, tmp, &acpi_dep_list, node) {
		if (dep->supplier == handle) {
			acpi_bus_get_device(dep->consumer, &adev);

			if (adev) {
				adev->dep_unmet--;
				if (!adev->dep_unmet)
					acpi_bus_attach(adev, true);
			}

			list_del(&dep->node);
			kfree(dep);
		}
	}
	mutex_unlock(&acpi_dep_list_lock);
}
EXPORT_SYMBOL_GPL(acpi_walk_dep_device_list);

/**
 * acpi_bus_scan - Add ACPI device node objects in a given namespace scope.
 * @handle: Root of the namespace scope to scan.
 *
 * Scan a given ACPI tree (probably recently hot-plugged) and create and add
 * found devices.
 *
 * If no devices were found, -ENODEV is returned, but it does not mean that
 * there has been a real error.  There just have been no suitable ACPI objects
 * in the table trunk from which the kernel could create a device and add an
 * appropriate driver.
 *
 * Must be called under acpi_scan_lock.
 */
int acpi_bus_scan(acpi_handle handle)
{
	struct acpi_device *device = NULL;
<<<<<<< HEAD

	acpi_bus_scan_second_pass = false;

	/* Pass 1: Avoid enumerating devices with missing dependencies. */

=======

	acpi_bus_scan_second_pass = false;

	/* Pass 1: Avoid enumerating devices with missing dependencies. */

>>>>>>> 7aef27f0
	if (ACPI_SUCCESS(acpi_bus_check_add(handle, true, &device)))
		acpi_walk_namespace(ACPI_TYPE_ANY, handle, ACPI_UINT32_MAX,
				    acpi_bus_check_add_1, NULL, NULL,
				    (void **)&device);

	if (!device)
		return -ENODEV;
<<<<<<< HEAD

	acpi_bus_attach(device, true);

=======

	acpi_bus_attach(device, true);

>>>>>>> 7aef27f0
	if (!acpi_bus_scan_second_pass)
		return 0;

	/* Pass 2: Enumerate all of the remaining devices. */

	device = NULL;

	if (ACPI_SUCCESS(acpi_bus_check_add(handle, false, &device)))
		acpi_walk_namespace(ACPI_TYPE_ANY, handle, ACPI_UINT32_MAX,
				    acpi_bus_check_add_2, NULL, NULL,
				    (void **)&device);

	acpi_bus_attach(device, false);

	return 0;
}
EXPORT_SYMBOL(acpi_bus_scan);

/**
 * acpi_bus_trim - Detach scan handlers and drivers from ACPI device objects.
 * @adev: Root of the ACPI namespace scope to walk.
 *
 * Must be called under acpi_scan_lock.
 */
void acpi_bus_trim(struct acpi_device *adev)
{
	struct acpi_scan_handler *handler = adev->handler;
	struct acpi_device *child;

	list_for_each_entry_reverse(child, &adev->children, node)
		acpi_bus_trim(child);

	adev->flags.match_driver = false;
	if (handler) {
		if (handler->detach)
			handler->detach(adev);

		adev->handler = NULL;
	} else {
		device_release_driver(&adev->dev);
	}
	/*
	 * Most likely, the device is going away, so put it into D3cold before
	 * that.
	 */
	acpi_device_set_power(adev, ACPI_STATE_D3_COLD);
	adev->flags.initialized = false;
	acpi_device_clear_enumerated(adev);
}
EXPORT_SYMBOL_GPL(acpi_bus_trim);

int acpi_bus_register_early_device(int type)
{
	struct acpi_device *device = NULL;
	int result;

	result = acpi_add_single_object(&device, NULL,
					type, ACPI_STA_DEFAULT);
	if (result)
		return result;

	device->flags.match_driver = true;
	return device_attach(&device->dev);
}
EXPORT_SYMBOL_GPL(acpi_bus_register_early_device);

static int acpi_bus_scan_fixed(void)
{
	int result = 0;

	/*
	 * Enumerate all fixed-feature devices.
	 */
	if (!(acpi_gbl_FADT.flags & ACPI_FADT_POWER_BUTTON)) {
		struct acpi_device *device = NULL;

		result = acpi_add_single_object(&device, NULL,
						ACPI_BUS_TYPE_POWER_BUTTON,
						ACPI_STA_DEFAULT);
		if (result)
			return result;

		device->flags.match_driver = true;
		result = device_attach(&device->dev);
		if (result < 0)
			return result;

		device_init_wakeup(&device->dev, true);
	}

	if (!(acpi_gbl_FADT.flags & ACPI_FADT_SLEEP_BUTTON)) {
		struct acpi_device *device = NULL;

		result = acpi_add_single_object(&device, NULL,
						ACPI_BUS_TYPE_SLEEP_BUTTON,
						ACPI_STA_DEFAULT);
		if (result)
			return result;

		device->flags.match_driver = true;
		result = device_attach(&device->dev);
	}

	return result < 0 ? result : 0;
}

static void __init acpi_get_spcr_uart_addr(void)
{
	acpi_status status;
	struct acpi_table_spcr *spcr_ptr;

	status = acpi_get_table(ACPI_SIG_SPCR, 0,
				(struct acpi_table_header **)&spcr_ptr);
	if (ACPI_FAILURE(status)) {
		pr_warn(PREFIX "STAO table present, but SPCR is missing\n");
		return;
	}

	spcr_uart_addr = spcr_ptr->serial_port.address;
	acpi_put_table((struct acpi_table_header *)spcr_ptr);
}

static bool acpi_scan_initialized;

int __init acpi_scan_init(void)
{
	int result;
	acpi_status status;
	struct acpi_table_stao *stao_ptr;

	acpi_pci_root_init();
	acpi_pci_link_init();
	acpi_processor_init();
	acpi_platform_init();
	acpi_lpss_init();
	acpi_apd_init();
	acpi_cmos_rtc_init();
	acpi_container_init();
	acpi_memory_hotplug_init();
	acpi_watchdog_init();
	acpi_pnp_init();
	acpi_int340x_thermal_init();
	acpi_amba_init();
	acpi_init_lpit();

	acpi_scan_add_handler(&generic_device_handler);

	/*
	 * If there is STAO table, check whether it needs to ignore the UART
	 * device in SPCR table.
	 */
	status = acpi_get_table(ACPI_SIG_STAO, 0,
				(struct acpi_table_header **)&stao_ptr);
	if (ACPI_SUCCESS(status)) {
		if (stao_ptr->header.length > sizeof(struct acpi_table_stao))
			pr_info(PREFIX "STAO Name List not yet supported.\n");

		if (stao_ptr->ignore_uart)
			acpi_get_spcr_uart_addr();

		acpi_put_table((struct acpi_table_header *)stao_ptr);
	}

	acpi_gpe_apply_masked_gpes();
	acpi_update_all_gpes();

	/*
	 * Although we call __add_memory() that is documented to require the
	 * device_hotplug_lock, it is not necessary here because this is an
	 * early code when userspace or any other code path cannot trigger
	 * hotplug/hotunplug operations.
	 */
	mutex_lock(&acpi_scan_lock);
	/*
	 * Enumerate devices in the ACPI namespace.
	 */
	result = acpi_bus_scan(ACPI_ROOT_OBJECT);
	if (result)
		goto out;

	result = acpi_bus_get_device(ACPI_ROOT_OBJECT, &acpi_root);
	if (result)
		goto out;

	/* Fixed feature devices do not exist on HW-reduced platform */
	if (!acpi_gbl_reduced_hardware) {
		result = acpi_bus_scan_fixed();
		if (result) {
			acpi_detach_data(acpi_root->handle,
					 acpi_scan_drop_device);
			acpi_device_del(acpi_root);
			put_device(&acpi_root->dev);
			goto out;
		}
	}

	acpi_scan_initialized = true;

 out:
	mutex_unlock(&acpi_scan_lock);
	return result;
}

static struct acpi_probe_entry *ape;
static int acpi_probe_count;
static DEFINE_MUTEX(acpi_probe_mutex);

static int __init acpi_match_madt(union acpi_subtable_headers *header,
				  const unsigned long end)
{
	if (!ape->subtable_valid || ape->subtable_valid(&header->common, ape))
		if (!ape->probe_subtbl(header, end))
			acpi_probe_count++;

	return 0;
}

int __init __acpi_probe_device_table(struct acpi_probe_entry *ap_head, int nr)
{
	int count = 0;

	if (acpi_disabled)
		return 0;

	mutex_lock(&acpi_probe_mutex);
	for (ape = ap_head; nr; ape++, nr--) {
		if (ACPI_COMPARE_NAMESEG(ACPI_SIG_MADT, ape->id)) {
			acpi_probe_count = 0;
			acpi_table_parse_madt(ape->type, acpi_match_madt, 0);
			count += acpi_probe_count;
		} else {
			int res;
			res = acpi_table_parse(ape->id, ape->probe_table);
			if (!res)
				count++;
		}
	}
	mutex_unlock(&acpi_probe_mutex);

	return count;
}

struct acpi_table_events_work {
	struct work_struct work;
	void *table;
	u32 event;
};

static void acpi_table_events_fn(struct work_struct *work)
{
	struct acpi_table_events_work *tew;

	tew = container_of(work, struct acpi_table_events_work, work);

	if (tew->event == ACPI_TABLE_EVENT_LOAD) {
		acpi_scan_lock_acquire();
		acpi_bus_scan(ACPI_ROOT_OBJECT);
		acpi_scan_lock_release();
	}

	kfree(tew);
}

void acpi_scan_table_handler(u32 event, void *table, void *context)
{
	struct acpi_table_events_work *tew;

	if (!acpi_scan_initialized)
		return;

	if (event != ACPI_TABLE_EVENT_LOAD)
		return;

	tew = kmalloc(sizeof(*tew), GFP_KERNEL);
	if (!tew)
		return;

	INIT_WORK(&tew->work, acpi_table_events_fn);
	tew->table = table;
	tew->event = event;

	schedule_work(&tew->work);
}

int acpi_reconfig_notifier_register(struct notifier_block *nb)
{
	return blocking_notifier_chain_register(&acpi_reconfig_chain, nb);
}
EXPORT_SYMBOL(acpi_reconfig_notifier_register);

int acpi_reconfig_notifier_unregister(struct notifier_block *nb)
{
	return blocking_notifier_chain_unregister(&acpi_reconfig_chain, nb);
}
EXPORT_SYMBOL(acpi_reconfig_notifier_unregister);<|MERGE_RESOLUTION|>--- conflicted
+++ resolved
@@ -630,8 +630,6 @@
 	return NULL;
 }
 
-<<<<<<< HEAD
-=======
 static int acpi_device_set_name(struct acpi_device *device,
 				struct acpi_device_bus_id *acpi_device_bus_id)
 {
@@ -647,7 +645,6 @@
 	return 0;
 }
 
->>>>>>> 7aef27f0
 int acpi_device_add(struct acpi_device *device,
 		    void (*release)(struct device *))
 {
@@ -682,13 +679,9 @@
 
 	acpi_device_bus_id = acpi_device_bus_id_match(acpi_device_hid(device));
 	if (acpi_device_bus_id) {
-<<<<<<< HEAD
-		acpi_device_bus_id->instance_no++;
-=======
 		result = acpi_device_set_name(device, acpi_device_bus_id);
 		if (result)
 			goto err_unlock;
->>>>>>> 7aef27f0
 	} else {
 		acpi_device_bus_id = kzalloc(sizeof(*acpi_device_bus_id),
 					     GFP_KERNEL);
@@ -704,8 +697,6 @@
 			goto err_unlock;
 		}
 
-<<<<<<< HEAD
-=======
 		ida_init(&acpi_device_bus_id->instance_ida);
 
 		result = acpi_device_set_name(device, acpi_device_bus_id);
@@ -714,7 +705,6 @@
 			goto err_unlock;
 		}
 
->>>>>>> 7aef27f0
 		list_add_tail(&acpi_device_bus_id->node, &acpi_bus_id_list);
 	}
 
@@ -1680,11 +1670,8 @@
 	device_initialize(&device->dev);
 	dev_set_uevent_suppress(&device->dev, true);
 	acpi_init_coherency(device);
-<<<<<<< HEAD
-=======
 	/* Assume there are unmet deps to start with. */
 	device->dep_unmet = 1;
->>>>>>> 7aef27f0
 }
 
 void acpi_device_add_finalize(struct acpi_device *device)
@@ -1942,12 +1929,13 @@
 	}
 
 	return count;
-<<<<<<< HEAD
 }
 
 static void acpi_scan_dep_init(struct acpi_device *adev)
 {
 	struct acpi_dep_data *dep;
+
+	adev->dep_unmet = 0;
 
 	mutex_lock(&acpi_dep_list_lock);
 
@@ -1959,26 +1947,6 @@
 	mutex_unlock(&acpi_dep_list_lock);
 }
 
-=======
-}
-
-static void acpi_scan_dep_init(struct acpi_device *adev)
-{
-	struct acpi_dep_data *dep;
-
-	adev->dep_unmet = 0;
-
-	mutex_lock(&acpi_dep_list_lock);
-
-	list_for_each_entry(dep, &acpi_dep_list, node) {
-		if (dep->consumer == adev->handle)
-			adev->dep_unmet++;
-	}
-
-	mutex_unlock(&acpi_dep_list_lock);
-}
-
->>>>>>> 7aef27f0
 static bool acpi_bus_scan_second_pass;
 
 static acpi_status acpi_bus_check_add(acpi_handle handle, bool check_dep,
@@ -2016,9 +1984,6 @@
 		return AE_CTRL_DEPTH;
 
 	acpi_scan_init_hotplug(device);
-<<<<<<< HEAD
-	if (!check_dep)
-=======
 	/*
 	 * If check_dep is true at this point, the device has no dependencies,
 	 * or the creation of the device object would have been postponed above.
@@ -2026,7 +1991,6 @@
 	if (check_dep)
 		device->dep_unmet = 0;
 	else
->>>>>>> 7aef27f0
 		acpi_scan_dep_init(device);
 
 out:
@@ -2218,19 +2182,11 @@
 int acpi_bus_scan(acpi_handle handle)
 {
 	struct acpi_device *device = NULL;
-<<<<<<< HEAD
 
 	acpi_bus_scan_second_pass = false;
 
 	/* Pass 1: Avoid enumerating devices with missing dependencies. */
 
-=======
-
-	acpi_bus_scan_second_pass = false;
-
-	/* Pass 1: Avoid enumerating devices with missing dependencies. */
-
->>>>>>> 7aef27f0
 	if (ACPI_SUCCESS(acpi_bus_check_add(handle, true, &device)))
 		acpi_walk_namespace(ACPI_TYPE_ANY, handle, ACPI_UINT32_MAX,
 				    acpi_bus_check_add_1, NULL, NULL,
@@ -2238,15 +2194,9 @@
 
 	if (!device)
 		return -ENODEV;
-<<<<<<< HEAD
 
 	acpi_bus_attach(device, true);
 
-=======
-
-	acpi_bus_attach(device, true);
-
->>>>>>> 7aef27f0
 	if (!acpi_bus_scan_second_pass)
 		return 0;
 
