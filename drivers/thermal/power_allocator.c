--- conflicted
+++ resolved
@@ -192,8 +192,6 @@
 
 	max_power_frac = int_to_frac(max_allocatable_power);
 
-<<<<<<< HEAD
-=======
 	if (tz->tzp->sustainable_power) {
 		sustainable_power = tz->tzp->sustainable_power;
 	} else {
@@ -203,7 +201,6 @@
 				       true);
 	}
 
->>>>>>> 9f30a04d
 	err = control_temp - current_temp;
 	err = int_to_frac(err);
 
@@ -544,20 +541,8 @@
 {
 	int ret;
 	struct power_allocator_params *params;
-<<<<<<< HEAD
-	int switch_on_temp, control_temp;
-	u32 temperature_threshold;
-
-	if (!tz->tzp || !tz->tzp->sustainable_power) {
-		dev_err(&tz->device,
-			"power_allocator: missing sustainable_power\n");
-		return -EINVAL;
-	}
-
-=======
 	int control_temp;
 
->>>>>>> 9f30a04d
 	params = kzalloc(sizeof(*params), GFP_KERNEL);
 	if (!params)
 		return -ENOMEM;
@@ -593,14 +578,9 @@
 
 	return 0;
 
-<<<<<<< HEAD
-free:
-	kfree(params);
-=======
 free_params:
 	kfree(params);
 
->>>>>>> 9f30a04d
 	return ret;
 }
 
@@ -609,15 +589,12 @@
 	struct power_allocator_params *params = tz->governor_data;
 
 	dev_dbg(&tz->device, "Unbinding from thermal zone %d\n", tz->id);
-<<<<<<< HEAD
-=======
 
 	if (params->allocated_tzp) {
 		kfree(tz->tzp);
 		tz->tzp = NULL;
 	}
 
->>>>>>> 9f30a04d
 	kfree(tz->governor_data);
 	tz->governor_data = NULL;
 }
