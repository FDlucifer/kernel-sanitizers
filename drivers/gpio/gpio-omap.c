--- conflicted
+++ resolved
@@ -283,15 +283,9 @@
 	 * to be woken from idle state.  Set the appropriate edge detection
 	 * in addition to the level detection.
 	 */
-<<<<<<< HEAD
-	omap_gpio_rmw(base, bank->regs->risingdetect, gpio_bit,
-		      trigger & (IRQ_TYPE_EDGE_RISING | IRQ_TYPE_LEVEL_HIGH));
-	omap_gpio_rmw(base, bank->regs->fallingdetect, gpio_bit,
-=======
 	omap_gpio_rmw(base + bank->regs->risingdetect, gpio_bit,
 		      trigger & (IRQ_TYPE_EDGE_RISING | IRQ_TYPE_LEVEL_HIGH));
 	omap_gpio_rmw(base + bank->regs->fallingdetect, gpio_bit,
->>>>>>> 4ff96fb5
 		      trigger & (IRQ_TYPE_EDGE_FALLING | IRQ_TYPE_LEVEL_LOW));
 
 	bank->context.leveldetect0 =
@@ -319,13 +313,6 @@
 		else
 			bank->enabled_non_wakeup_gpios &= ~gpio_bit;
 	}
-<<<<<<< HEAD
-
-	bank->level_mask =
-		readl_relaxed(bank->base + bank->regs->leveldetect0) |
-		readl_relaxed(bank->base + bank->regs->leveldetect1);
-=======
->>>>>>> 4ff96fb5
 }
 
 /*
@@ -714,12 +701,9 @@
 	    trigger & (IRQ_TYPE_LEVEL_HIGH | IRQ_TYPE_LEVEL_LOW))
 		omap_clear_gpio_irqstatus(bank, offset);
 
-<<<<<<< HEAD
-=======
 	if (trigger)
 		omap_set_gpio_triggering(bank, offset, trigger);
 
->>>>>>> 4ff96fb5
 	raw_spin_unlock_irqrestore(&bank->lock, flags);
 }
 
@@ -1071,25 +1055,6 @@
 
 static void omap_gpio_init_context(struct gpio_bank *p)
 {
-<<<<<<< HEAD
-	struct omap_gpio_reg_offs *regs = p->regs;
-	void __iomem *base = p->base;
-
-	p->context.ctrl		= readl_relaxed(base + regs->ctrl);
-	p->context.oe		= readl_relaxed(base + regs->direction);
-	p->context.wake_en	= readl_relaxed(base + regs->wkup_en);
-	p->context.leveldetect0	= readl_relaxed(base + regs->leveldetect0);
-	p->context.leveldetect1	= readl_relaxed(base + regs->leveldetect1);
-	p->context.risingdetect	= readl_relaxed(base + regs->risingdetect);
-	p->context.fallingdetect = readl_relaxed(base + regs->fallingdetect);
-	p->context.irqenable1	= readl_relaxed(base + regs->irqenable);
-	p->context.irqenable2	= readl_relaxed(base + regs->irqenable2);
-
-	if (regs->set_dataout && p->regs->clr_dataout)
-		p->context.dataout = readl_relaxed(base + regs->set_dataout);
-	else
-		p->context.dataout = readl_relaxed(base + regs->dataout);
-=======
 	const struct omap_gpio_reg_offs *regs = p->regs;
 	void __iomem *base = p->base;
 
@@ -1103,45 +1068,12 @@
 	p->context.irqenable1	= readl_relaxed(base + regs->irqenable);
 	p->context.irqenable2	= readl_relaxed(base + regs->irqenable2);
 	p->context.dataout	= readl_relaxed(base + regs->dataout);
->>>>>>> 4ff96fb5
 
 	p->context_valid = true;
 }
 
 static void omap_gpio_restore_context(struct gpio_bank *bank)
 {
-<<<<<<< HEAD
-	writel_relaxed(bank->context.wake_en,
-				bank->base + bank->regs->wkup_en);
-	writel_relaxed(bank->context.ctrl, bank->base + bank->regs->ctrl);
-	writel_relaxed(bank->context.leveldetect0,
-				bank->base + bank->regs->leveldetect0);
-	writel_relaxed(bank->context.leveldetect1,
-				bank->base + bank->regs->leveldetect1);
-	writel_relaxed(bank->context.risingdetect,
-				bank->base + bank->regs->risingdetect);
-	writel_relaxed(bank->context.fallingdetect,
-				bank->base + bank->regs->fallingdetect);
-	if (bank->regs->set_dataout && bank->regs->clr_dataout)
-		writel_relaxed(bank->context.dataout,
-				bank->base + bank->regs->set_dataout);
-	else
-		writel_relaxed(bank->context.dataout,
-				bank->base + bank->regs->dataout);
-	writel_relaxed(bank->context.oe, bank->base + bank->regs->direction);
-
-	if (bank->dbck_enable_mask) {
-		writel_relaxed(bank->context.debounce, bank->base +
-					bank->regs->debounce);
-		writel_relaxed(bank->context.debounce_en,
-					bank->base + bank->regs->debounce_en);
-	}
-
-	writel_relaxed(bank->context.irqenable1,
-				bank->base + bank->regs->irqenable);
-	writel_relaxed(bank->context.irqenable2,
-				bank->base + bank->regs->irqenable2);
-=======
 	const struct omap_gpio_reg_offs *regs = bank->regs;
 	void __iomem *base = bank->base;
 
@@ -1162,18 +1094,13 @@
 
 	writel_relaxed(bank->context.irqenable1, base + regs->irqenable);
 	writel_relaxed(bank->context.irqenable2, base + regs->irqenable2);
->>>>>>> 4ff96fb5
 }
 
 static void omap_gpio_idle(struct gpio_bank *bank, bool may_lose_context)
 {
 	struct device *dev = bank->chip.parent;
 	void __iomem *base = bank->base;
-<<<<<<< HEAD
-	u32 nowake;
-=======
 	u32 mask, nowake;
->>>>>>> 4ff96fb5
 
 	bank->saved_datain = readl_relaxed(base + bank->regs->datain);
 
@@ -1200,13 +1127,8 @@
 	 */
 	if (!bank->loses_context && bank->enabled_non_wakeup_gpios) {
 		nowake = bank->enabled_non_wakeup_gpios;
-<<<<<<< HEAD
-		omap_gpio_rmw(base, bank->regs->fallingdetect, nowake, ~nowake);
-		omap_gpio_rmw(base, bank->regs->risingdetect, nowake, ~nowake);
-=======
 		omap_gpio_rmw(base + bank->regs->fallingdetect, nowake, ~nowake);
 		omap_gpio_rmw(base + bank->regs->risingdetect, nowake, ~nowake);
->>>>>>> 4ff96fb5
 	}
 
 update_gpio_context_count:
@@ -1335,11 +1257,7 @@
 	return NOTIFY_OK;
 }
 
-<<<<<<< HEAD
-static struct omap_gpio_reg_offs omap2_gpio_regs = {
-=======
 static const struct omap_gpio_reg_offs omap2_gpio_regs = {
->>>>>>> 4ff96fb5
 	.revision =		OMAP24XX_GPIO_REVISION,
 	.direction =		OMAP24XX_GPIO_OE,
 	.datain =		OMAP24XX_GPIO_DATAIN,
@@ -1448,11 +1366,7 @@
 
 	irqc->irq_startup = omap_gpio_irq_startup,
 	irqc->irq_shutdown = omap_gpio_irq_shutdown,
-<<<<<<< HEAD
-	irqc->irq_ack = omap_gpio_ack_irq,
-=======
 	irqc->irq_ack = dummy_irq_chip.irq_ack,
->>>>>>> 4ff96fb5
 	irqc->irq_mask = omap_gpio_mask_irq,
 	irqc->irq_unmask = omap_gpio_unmask_irq,
 	irqc->irq_set_type = omap_gpio_irq_type,
@@ -1496,21 +1410,10 @@
 				pdata->get_context_loss_count;
 	}
 
-<<<<<<< HEAD
-	if (bank->regs->set_dataout && bank->regs->clr_dataout) {
-		bank->set_dataout = omap_set_gpio_dataout_reg;
-		bank->set_dataout_multiple = omap_set_gpio_dataout_reg_multiple;
-	} else {
-		bank->set_dataout = omap_set_gpio_dataout_mask;
-		bank->set_dataout_multiple =
-				omap_set_gpio_dataout_mask_multiple;
-	}
-=======
 	if (bank->regs->set_dataout && bank->regs->clr_dataout)
 		bank->set_dataout = omap_set_gpio_dataout_reg;
 	else
 		bank->set_dataout = omap_set_gpio_dataout_mask;
->>>>>>> 4ff96fb5
 
 	raw_spin_lock_init(&bank->lock);
 	raw_spin_lock_init(&bank->wa_lock);
@@ -1566,10 +1469,6 @@
 	struct gpio_bank *bank = platform_get_drvdata(pdev);
 
 	cpu_pm_unregister_notifier(&bank->nb);
-<<<<<<< HEAD
-	list_del(&bank->node);
-=======
->>>>>>> 4ff96fb5
 	gpiochip_remove(&bank->chip);
 	pm_runtime_disable(&pdev->dev);
 	if (bank->dbck_flag)
