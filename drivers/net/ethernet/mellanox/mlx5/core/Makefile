--- conflicted
+++ resolved
@@ -4,24 +4,14 @@
 mlx5_core-y :=	main.o cmd.o debugfs.o fw.o eq.o uar.o pagealloc.o \
 		health.o mcg.o cq.o srq.o alloc.o qp.o port.o mr.o pd.o \
 		mad.o transobj.o vport.o sriov.o fs_cmd.o fs_core.o \
-<<<<<<< HEAD
-		fs_counters.o rl.o lag.o dev.o wq.o lib/gid.o
-=======
 		fs_counters.o rl.o lag.o dev.o wq.o lib/gid.o \
 		diag/fs_tracepoint.o
->>>>>>> bb176f67
 
 mlx5_core-$(CONFIG_MLX5_ACCEL) += accel/ipsec.o
 
 mlx5_core-$(CONFIG_MLX5_FPGA) += fpga/cmd.o fpga/core.o fpga/conn.o fpga/sdk.o \
 		fpga/ipsec.o
 
-<<<<<<< HEAD
-mlx5_core-$(CONFIG_MLX5_CORE_EN) += eswitch.o eswitch_offloads.o \
-		en_main.o en_common.o en_fs.o en_ethtool.o en_tx.o \
-		en_rx.o en_rx_am.o en_txrx.o en_clock.o vxlan.o \
-		en_tc.o en_arfs.o en_rep.o en_fs_ethtool.o en_selftest.o
-=======
 mlx5_core-$(CONFIG_MLX5_CORE_EN) += en_main.o en_common.o en_fs.o en_ethtool.o \
 		en_tx.o en_rx.o en_rx_am.o en_txrx.o en_clock.o vxlan.o \
 		en_arfs.o en_fs_ethtool.o en_selftest.o
@@ -29,17 +19,12 @@
 mlx5_core-$(CONFIG_MLX5_MPFS) += lib/mpfs.o
 
 mlx5_core-$(CONFIG_MLX5_ESWITCH) += eswitch.o eswitch_offloads.o en_rep.o en_tc.o
->>>>>>> bb176f67
 
 mlx5_core-$(CONFIG_MLX5_CORE_EN_DCB) +=  en_dcbnl.o
 
 mlx5_core-$(CONFIG_MLX5_CORE_IPOIB) += ipoib/ipoib.o ipoib/ethtool.o
 
 mlx5_core-$(CONFIG_MLX5_EN_IPSEC) += en_accel/ipsec.o en_accel/ipsec_rxtx.o \
-<<<<<<< HEAD
-		en_accel/ipsec_stats.o
-=======
 		en_accel/ipsec_stats.o
 
-CFLAGS_tracepoint.o := -I$(src)
->>>>>>> bb176f67
+CFLAGS_tracepoint.o := -I$(src)