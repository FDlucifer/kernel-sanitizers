/*
 * Copyright (c) 2010 Broadcom Corporation
 *
 * Permission to use, copy, modify, and/or distribute this software for any
 * purpose with or without fee is hereby granted, provided that the above
 * copyright notice and this permission notice appear in all copies.
 *
 * THE SOFTWARE IS PROVIDED "AS IS" AND THE AUTHOR DISCLAIMS ALL WARRANTIES
 * WITH REGARD TO THIS SOFTWARE INCLUDING ALL IMPLIED WARRANTIES OF
 * MERCHANTABILITY AND FITNESS. IN NO EVENT SHALL THE AUTHOR BE LIABLE FOR ANY
 * SPECIAL, DIRECT, INDIRECT, OR CONSEQUENTIAL DAMAGES OR ANY DAMAGES
 * WHATSOEVER RESULTING FROM LOSS OF USE, DATA OR PROFITS, WHETHER IN AN ACTION
 * OF CONTRACT, NEGLIGENCE OR OTHER TORTIOUS ACTION, ARISING OUT OF OR IN
 * CONNECTION WITH THE USE OR PERFORMANCE OF THIS SOFTWARE.
 */

#include <linux/kernel.h>
#include <linux/etherdevice.h>
#include <linux/module.h>
#include <net/cfg80211.h>
#include <net/rtnetlink.h>
#include <brcmu_utils.h>
#include <brcmu_wifi.h>

#include "dhd.h"
#include "dhd_bus.h"
#include "dhd_proto.h"
#include "dhd_dbg.h"
#include "fwil_types.h"
#include "p2p.h"
#include "wl_cfg80211.h"
#include "fwil.h"

MODULE_AUTHOR("Broadcom Corporation");
MODULE_DESCRIPTION("Broadcom 802.11 wireless LAN fullmac driver.");
MODULE_SUPPORTED_DEVICE("Broadcom 802.11 WLAN fullmac cards");
MODULE_LICENSE("Dual BSD/GPL");

#define MAX_WAIT_FOR_8021X_TX		50	/* msecs */

/* Error bits */
int brcmf_msg_level;
module_param(brcmf_msg_level, int, 0);

/* P2P0 enable */
static int brcmf_p2p_enable;
#ifdef CONFIG_BRCMDBG
module_param_named(p2pon, brcmf_p2p_enable, int, 0);
MODULE_PARM_DESC(p2pon, "enable p2p management functionality");
#endif

char *brcmf_ifname(struct brcmf_pub *drvr, int ifidx)
{
	if (ifidx < 0 || ifidx >= BRCMF_MAX_IFS) {
		brcmf_err("ifidx %d out of range\n", ifidx);
		return "<if_bad>";
	}

	if (drvr->iflist[ifidx] == NULL) {
		brcmf_err("null i/f %d\n", ifidx);
		return "<if_null>";
	}

	if (drvr->iflist[ifidx]->ndev)
		return drvr->iflist[ifidx]->ndev->name;

	return "<if_none>";
}

static void _brcmf_set_multicast_list(struct work_struct *work)
{
	struct brcmf_if *ifp;
	struct net_device *ndev;
	struct netdev_hw_addr *ha;
	u32 cmd_value, cnt;
	__le32 cnt_le;
	char *buf, *bufp;
	u32 buflen;
	s32 err;

	ifp = container_of(work, struct brcmf_if, multicast_work);

	brcmf_dbg(TRACE, "Enter, idx=%d\n", ifp->bssidx);

	ndev = ifp->ndev;

	/* Determine initial value of allmulti flag */
	cmd_value = (ndev->flags & IFF_ALLMULTI) ? true : false;

	/* Send down the multicast list first. */
	cnt = netdev_mc_count(ndev);
	buflen = sizeof(cnt) + (cnt * ETH_ALEN);
	buf = kmalloc(buflen, GFP_ATOMIC);
	if (!buf)
		return;
	bufp = buf;

	cnt_le = cpu_to_le32(cnt);
	memcpy(bufp, &cnt_le, sizeof(cnt_le));
	bufp += sizeof(cnt_le);

	netdev_for_each_mc_addr(ha, ndev) {
		if (!cnt)
			break;
		memcpy(bufp, ha->addr, ETH_ALEN);
		bufp += ETH_ALEN;
		cnt--;
	}

	err = brcmf_fil_iovar_data_set(ifp, "mcast_list", buf, buflen);
	if (err < 0) {
		brcmf_err("Setting mcast_list failed, %d\n", err);
		cmd_value = cnt ? true : cmd_value;
	}

	kfree(buf);

	/*
	 * Now send the allmulti setting.  This is based on the setting in the
	 * net_device flags, but might be modified above to be turned on if we
	 * were trying to set some addresses and dongle rejected it...
	 */
	err = brcmf_fil_iovar_int_set(ifp, "allmulti", cmd_value);
	if (err < 0)
		brcmf_err("Setting allmulti failed, %d\n", err);

	/*Finally, pick up the PROMISC flag */
	cmd_value = (ndev->flags & IFF_PROMISC) ? true : false;
	err = brcmf_fil_cmd_int_set(ifp, BRCMF_C_SET_PROMISC, cmd_value);
	if (err < 0)
		brcmf_err("Setting BRCMF_C_SET_PROMISC failed, %d\n",
			  err);
}

static void
_brcmf_set_mac_address(struct work_struct *work)
{
	struct brcmf_if *ifp;
	s32 err;

	ifp = container_of(work, struct brcmf_if, setmacaddr_work);

	brcmf_dbg(TRACE, "Enter, idx=%d\n", ifp->bssidx);

	err = brcmf_fil_iovar_data_set(ifp, "cur_etheraddr", ifp->mac_addr,
				       ETH_ALEN);
	if (err < 0) {
		brcmf_err("Setting cur_etheraddr failed, %d\n", err);
	} else {
		brcmf_dbg(TRACE, "MAC address updated to %pM\n",
			  ifp->mac_addr);
		memcpy(ifp->ndev->dev_addr, ifp->mac_addr, ETH_ALEN);
	}
}

static int brcmf_netdev_set_mac_address(struct net_device *ndev, void *addr)
{
	struct brcmf_if *ifp = netdev_priv(ndev);
	struct sockaddr *sa = (struct sockaddr *)addr;

	memcpy(&ifp->mac_addr, sa->sa_data, ETH_ALEN);
	schedule_work(&ifp->setmacaddr_work);
	return 0;
}

static void brcmf_netdev_set_multicast_list(struct net_device *ndev)
{
	struct brcmf_if *ifp = netdev_priv(ndev);

	schedule_work(&ifp->multicast_work);
}

static netdev_tx_t brcmf_netdev_start_xmit(struct sk_buff *skb,
					   struct net_device *ndev)
{
	int ret;
	struct brcmf_if *ifp = netdev_priv(ndev);
	struct brcmf_pub *drvr = ifp->drvr;
	struct ethhdr *eh;

	brcmf_dbg(TRACE, "Enter, idx=%d\n", ifp->bssidx);

	/* Can the device send data? */
	if (drvr->bus_if->state != BRCMF_BUS_DATA) {
		brcmf_err("xmit rejected state=%d\n", drvr->bus_if->state);
		netif_stop_queue(ndev);
		dev_kfree_skb(skb);
		ret = -ENODEV;
		goto done;
	}

	if (!drvr->iflist[ifp->bssidx]) {
		brcmf_err("bad ifidx %d\n", ifp->bssidx);
		netif_stop_queue(ndev);
		dev_kfree_skb(skb);
		ret = -ENODEV;
		goto done;
	}

	/* Make sure there's enough room for any header */
	if (skb_headroom(skb) < drvr->hdrlen) {
		struct sk_buff *skb2;

		brcmf_dbg(INFO, "%s: insufficient headroom\n",
			  brcmf_ifname(drvr, ifp->bssidx));
		drvr->bus_if->tx_realloc++;
		skb2 = skb_realloc_headroom(skb, drvr->hdrlen);
		dev_kfree_skb(skb);
		skb = skb2;
		if (skb == NULL) {
			brcmf_err("%s: skb_realloc_headroom failed\n",
				  brcmf_ifname(drvr, ifp->bssidx));
			ret = -ENOMEM;
			goto done;
		}
	}

	/* validate length for ether packet */
	if (skb->len < sizeof(*eh)) {
		ret = -EINVAL;
		dev_kfree_skb(skb);
		goto done;
	}

	/* handle ethernet header */
	eh = (struct ethhdr *)(skb->data);
	if (is_multicast_ether_addr(eh->h_dest))
		drvr->tx_multicast++;
	if (ntohs(eh->h_proto) == ETH_P_PAE)
<<<<<<< HEAD
		atomic_inc(&drvr->pend_8021x_cnt);
=======
		atomic_inc(&ifp->pend_8021x_cnt);
>>>>>>> 9e97d14b

	/* If the protocol uses a data header, apply it */
	brcmf_proto_hdrpush(drvr, ifp->ifidx, skb);

	/* Use bus module to send data frame */
	ret =  brcmf_bus_txdata(drvr->bus_if, skb);

done:
	if (ret) {
		ifp->stats.tx_dropped++;
	} else {
		ifp->stats.tx_packets++;
		ifp->stats.tx_bytes += skb->len;
	}

	/* Return ok: we always eat the packet */
	return NETDEV_TX_OK;
}

void brcmf_txflowblock(struct device *dev, bool state)
{
	struct net_device *ndev;
	struct brcmf_bus *bus_if = dev_get_drvdata(dev);
	struct brcmf_pub *drvr = bus_if->drvr;
	int i;

	brcmf_dbg(TRACE, "Enter\n");

	for (i = 0; i < BRCMF_MAX_IFS; i++)
		if (drvr->iflist[i]) {
			ndev = drvr->iflist[i]->ndev;
			if (state)
				netif_stop_queue(ndev);
			else
				netif_wake_queue(ndev);
		}
}

void brcmf_rx_frames(struct device *dev, struct sk_buff_head *skb_list)
{
	unsigned char *eth;
	uint len;
	struct sk_buff *skb, *pnext;
	struct brcmf_if *ifp;
	struct brcmf_bus *bus_if = dev_get_drvdata(dev);
	struct brcmf_pub *drvr = bus_if->drvr;
	u8 ifidx;
	int ret;

	brcmf_dbg(TRACE, "Enter\n");

	skb_queue_walk_safe(skb_list, skb, pnext) {
		skb_unlink(skb, skb_list);

<<<<<<< HEAD
		/* process and remove protocol-specific header
		 */
		ret = brcmf_proto_hdrpull(drvr, &ifidx, skb);
		if (ret < 0) {
			if (ret != -ENODATA)
				bus_if->dstats.rx_errors++;
=======
		/* process and remove protocol-specific header */
		ret = brcmf_proto_hdrpull(drvr, &ifidx, skb);
		ifp = drvr->iflist[ifidx];

		if (ret || !ifp || !ifp->ndev) {
			if ((ret != -ENODATA) && ifp)
				ifp->stats.rx_errors++;
>>>>>>> 9e97d14b
			brcmu_pkt_buf_free_skb(skb);
			continue;
		}

		/* Get the protocol, maintain skb around eth_type_trans()
		 * The main reason for this hack is for the limitation of
		 * Linux 2.4 where 'eth_type_trans' uses the
		 * 'net->hard_header_len'
		 * to perform skb_pull inside vs ETH_HLEN. Since to avoid
		 * coping of the packet coming from the network stack to add
		 * BDC, Hardware header etc, during network interface
		 * registration
		 * we set the 'net->hard_header_len' to ETH_HLEN + extra space
		 * required
		 * for BDC, Hardware header etc. and not just the ETH_HLEN
		 */
		eth = skb->data;
		len = skb->len;

		skb->dev = ifp->ndev;
		skb->protocol = eth_type_trans(skb, skb->dev);

		if (skb->pkt_type == PACKET_MULTICAST)
			ifp->stats.multicast++;

		skb->data = eth;
		skb->len = len;

		/* Strip header, count, deliver upward */
		skb_pull(skb, ETH_HLEN);

		/* Process special event packets and then discard them */
		brcmf_fweh_process_skb(drvr, skb, &ifidx);

		if (drvr->iflist[ifidx]) {
			ifp = drvr->iflist[ifidx];
			ifp->ndev->last_rx = jiffies;
		}

		if (!(ifp->ndev->flags & IFF_UP)) {
			brcmu_pkt_buf_free_skb(skb);
			continue;
		}

		ifp->stats.rx_bytes += skb->len;
		ifp->stats.rx_packets++;

		if (in_interrupt())
			netif_rx(skb);
		else
			/* If the receive is not processed inside an ISR,
			 * the softirqd must be woken explicitly to service
			 * the NET_RX_SOFTIRQ.  In 2.6 kernels, this is handled
			 * by netif_rx_ni(), but in earlier kernels, we need
			 * to do it manually.
			 */
			netif_rx_ni(skb);
	}
}

void brcmf_txcomplete(struct device *dev, struct sk_buff *txp, bool success)
{
	u8 ifidx;
	struct ethhdr *eh;
	u16 type;
	struct brcmf_bus *bus_if = dev_get_drvdata(dev);
	struct brcmf_pub *drvr = bus_if->drvr;
	struct brcmf_if *ifp;

	brcmf_proto_hdrpull(drvr, &ifidx, txp);

<<<<<<< HEAD
	brcmf_proto_hdrpull(drvr, &ifidx, txp);
=======
	ifp = drvr->iflist[ifidx];
	if (!ifp)
		return;
>>>>>>> 9e97d14b

	eh = (struct ethhdr *)(txp->data);
	type = ntohs(eh->h_proto);

	if (type == ETH_P_PAE) {
		atomic_dec(&ifp->pend_8021x_cnt);
		if (waitqueue_active(&ifp->pend_8021x_wait))
			wake_up(&ifp->pend_8021x_wait);
	}
	if (!success)
		ifp->stats.tx_errors++;
}

static struct net_device_stats *brcmf_netdev_get_stats(struct net_device *ndev)
{
	struct brcmf_if *ifp = netdev_priv(ndev);

	brcmf_dbg(TRACE, "Enter, idx=%d\n", ifp->bssidx);

	return &ifp->stats;
}

/*
 * Set current toe component enables in toe_ol iovar,
 * and set toe global enable iovar
 */
static int brcmf_toe_set(struct brcmf_if *ifp, u32 toe_ol)
{
	s32 err;

	err = brcmf_fil_iovar_int_set(ifp, "toe_ol", toe_ol);
	if (err < 0) {
		brcmf_err("Setting toe_ol failed, %d\n", err);
		return err;
	}

	err = brcmf_fil_iovar_int_set(ifp, "toe", (toe_ol != 0));
	if (err < 0)
		brcmf_err("Setting toe failed, %d\n", err);

	return err;

}

static void brcmf_ethtool_get_drvinfo(struct net_device *ndev,
				    struct ethtool_drvinfo *info)
{
	struct brcmf_if *ifp = netdev_priv(ndev);
	struct brcmf_pub *drvr = ifp->drvr;

	strlcpy(info->driver, KBUILD_MODNAME, sizeof(info->driver));
	snprintf(info->version, sizeof(info->version), "%lu",
		 drvr->drv_version);
	strlcpy(info->bus_info, dev_name(drvr->bus_if->dev),
		sizeof(info->bus_info));
}

static const struct ethtool_ops brcmf_ethtool_ops = {
	.get_drvinfo = brcmf_ethtool_get_drvinfo,
};

static int brcmf_ethtool(struct brcmf_if *ifp, void __user *uaddr)
{
	struct brcmf_pub *drvr = ifp->drvr;
	struct ethtool_drvinfo info;
	char drvname[sizeof(info.driver)];
	u32 cmd;
	struct ethtool_value edata;
	u32 toe_cmpnt, csum_dir;
	int ret;

	brcmf_dbg(TRACE, "Enter, idx=%d\n", ifp->bssidx);

	/* all ethtool calls start with a cmd word */
	if (copy_from_user(&cmd, uaddr, sizeof(u32)))
		return -EFAULT;

	switch (cmd) {
	case ETHTOOL_GDRVINFO:
		/* Copy out any request driver name */
		if (copy_from_user(&info, uaddr, sizeof(info)))
			return -EFAULT;
		strncpy(drvname, info.driver, sizeof(info.driver));
		drvname[sizeof(info.driver) - 1] = '\0';

		/* clear struct for return */
		memset(&info, 0, sizeof(info));
		info.cmd = cmd;

		/* if requested, identify ourselves */
		if (strcmp(drvname, "?dhd") == 0) {
			sprintf(info.driver, "dhd");
			strcpy(info.version, BRCMF_VERSION_STR);
		}
		/* report dongle driver type */
		else
			sprintf(info.driver, "wl");

		sprintf(info.version, "%lu", drvr->drv_version);
		if (copy_to_user(uaddr, &info, sizeof(info)))
			return -EFAULT;
		brcmf_dbg(TRACE, "given %*s, returning %s\n",
			  (int)sizeof(drvname), drvname, info.driver);
		break;

		/* Get toe offload components from dongle */
	case ETHTOOL_GRXCSUM:
	case ETHTOOL_GTXCSUM:
		ret = brcmf_fil_iovar_int_get(ifp, "toe_ol", &toe_cmpnt);
		if (ret < 0)
			return ret;

		csum_dir =
		    (cmd == ETHTOOL_GTXCSUM) ? TOE_TX_CSUM_OL : TOE_RX_CSUM_OL;

		edata.cmd = cmd;
		edata.data = (toe_cmpnt & csum_dir) ? 1 : 0;

		if (copy_to_user(uaddr, &edata, sizeof(edata)))
			return -EFAULT;
		break;

		/* Set toe offload components in dongle */
	case ETHTOOL_SRXCSUM:
	case ETHTOOL_STXCSUM:
		if (copy_from_user(&edata, uaddr, sizeof(edata)))
			return -EFAULT;

		/* Read the current settings, update and write back */
		ret = brcmf_fil_iovar_int_get(ifp, "toe_ol", &toe_cmpnt);
		if (ret < 0)
			return ret;

		csum_dir =
		    (cmd == ETHTOOL_STXCSUM) ? TOE_TX_CSUM_OL : TOE_RX_CSUM_OL;

		if (edata.data != 0)
			toe_cmpnt |= csum_dir;
		else
			toe_cmpnt &= ~csum_dir;

		ret = brcmf_toe_set(ifp, toe_cmpnt);
		if (ret < 0)
			return ret;

		/* If setting TX checksum mode, tell Linux the new mode */
		if (cmd == ETHTOOL_STXCSUM) {
			if (edata.data)
				ifp->ndev->features |= NETIF_F_IP_CSUM;
			else
				ifp->ndev->features &= ~NETIF_F_IP_CSUM;
		}

		break;

	default:
		return -EOPNOTSUPP;
	}

	return 0;
}

static int brcmf_netdev_ioctl_entry(struct net_device *ndev, struct ifreq *ifr,
				    int cmd)
{
	struct brcmf_if *ifp = netdev_priv(ndev);
	struct brcmf_pub *drvr = ifp->drvr;

	brcmf_dbg(TRACE, "Enter, idx=%d, cmd=0x%04x\n", ifp->bssidx, cmd);

	if (!drvr->iflist[ifp->bssidx])
		return -1;

	if (cmd == SIOCETHTOOL)
		return brcmf_ethtool(ifp, ifr->ifr_data);

	return -EOPNOTSUPP;
}

static int brcmf_netdev_stop(struct net_device *ndev)
{
	struct brcmf_if *ifp = netdev_priv(ndev);

	brcmf_dbg(TRACE, "Enter, idx=%d\n", ifp->bssidx);

	brcmf_cfg80211_down(ndev);

	/* Set state and stop OS transmissions */
	netif_stop_queue(ndev);

	return 0;
}

static int brcmf_netdev_open(struct net_device *ndev)
{
	struct brcmf_if *ifp = netdev_priv(ndev);
	struct brcmf_pub *drvr = ifp->drvr;
	struct brcmf_bus *bus_if = drvr->bus_if;
	u32 toe_ol;
	s32 ret = 0;

	brcmf_dbg(TRACE, "Enter, idx=%d\n", ifp->bssidx);

	/* If bus is not ready, can't continue */
	if (bus_if->state != BRCMF_BUS_DATA) {
		brcmf_err("failed bus is not ready\n");
		return -EAGAIN;
	}

	atomic_set(&ifp->pend_8021x_cnt, 0);

	/* Get current TOE mode from dongle */
	if (brcmf_fil_iovar_int_get(ifp, "toe_ol", &toe_ol) >= 0
	    && (toe_ol & TOE_TX_CSUM_OL) != 0)
		ndev->features |= NETIF_F_IP_CSUM;
	else
		ndev->features &= ~NETIF_F_IP_CSUM;

	/* Allow transmit calls */
	netif_start_queue(ndev);
	if (brcmf_cfg80211_up(ndev)) {
		brcmf_err("failed to bring up cfg80211\n");
		return -1;
	}

	return ret;
}

static const struct net_device_ops brcmf_netdev_ops_pri = {
	.ndo_open = brcmf_netdev_open,
	.ndo_stop = brcmf_netdev_stop,
	.ndo_get_stats = brcmf_netdev_get_stats,
	.ndo_do_ioctl = brcmf_netdev_ioctl_entry,
	.ndo_start_xmit = brcmf_netdev_start_xmit,
	.ndo_set_mac_address = brcmf_netdev_set_mac_address,
	.ndo_set_rx_mode = brcmf_netdev_set_multicast_list
};

int brcmf_net_attach(struct brcmf_if *ifp, bool rtnl_locked)
{
	struct brcmf_pub *drvr = ifp->drvr;
	struct net_device *ndev;
	s32 err;

	brcmf_dbg(TRACE, "Enter, idx=%d mac=%pM\n", ifp->bssidx,
		  ifp->mac_addr);
	ndev = ifp->ndev;

	/* set appropriate operations */
	ndev->netdev_ops = &brcmf_netdev_ops_pri;

	ndev->hard_header_len = ETH_HLEN + drvr->hdrlen;
	ndev->ethtool_ops = &brcmf_ethtool_ops;

	drvr->rxsz = ndev->mtu + ndev->hard_header_len +
			      drvr->hdrlen;

	/* set the mac address */
	memcpy(ndev->dev_addr, ifp->mac_addr, ETH_ALEN);

	INIT_WORK(&ifp->setmacaddr_work, _brcmf_set_mac_address);
	INIT_WORK(&ifp->multicast_work, _brcmf_set_multicast_list);

	if (rtnl_locked)
		err = register_netdevice(ndev);
	else
		err = register_netdev(ndev);
	if (err != 0) {
		brcmf_err("couldn't register the net device\n");
		goto fail;
	}

	brcmf_dbg(INFO, "%s: Broadcom Dongle Host Driver\n", ndev->name);

	return 0;

fail:
	ndev->netdev_ops = NULL;
	return -EBADE;
}

static int brcmf_net_p2p_open(struct net_device *ndev)
{
	brcmf_dbg(TRACE, "Enter\n");

	return brcmf_cfg80211_up(ndev);
}

static int brcmf_net_p2p_stop(struct net_device *ndev)
{
	brcmf_dbg(TRACE, "Enter\n");

	return brcmf_cfg80211_down(ndev);
}

static int brcmf_net_p2p_do_ioctl(struct net_device *ndev,
				  struct ifreq *ifr, int cmd)
{
	brcmf_dbg(TRACE, "Enter\n");
	return 0;
}

static netdev_tx_t brcmf_net_p2p_start_xmit(struct sk_buff *skb,
					    struct net_device *ndev)
{
	if (skb)
		dev_kfree_skb_any(skb);

	return NETDEV_TX_OK;
}

static const struct net_device_ops brcmf_netdev_ops_p2p = {
	.ndo_open = brcmf_net_p2p_open,
	.ndo_stop = brcmf_net_p2p_stop,
	.ndo_do_ioctl = brcmf_net_p2p_do_ioctl,
	.ndo_start_xmit = brcmf_net_p2p_start_xmit
};

static int brcmf_net_p2p_attach(struct brcmf_if *ifp)
{
	struct net_device *ndev;

	brcmf_dbg(TRACE, "Enter, idx=%d mac=%pM\n", ifp->bssidx,
		  ifp->mac_addr);
	ndev = ifp->ndev;

	ndev->netdev_ops = &brcmf_netdev_ops_p2p;

	/* set the mac address */
	memcpy(ndev->dev_addr, ifp->mac_addr, ETH_ALEN);

	if (register_netdev(ndev) != 0) {
		brcmf_err("couldn't register the p2p net device\n");
		goto fail;
	}

	brcmf_dbg(INFO, "%s: Broadcom Dongle Host Driver\n", ndev->name);

	return 0;

fail:
	return -EBADE;
}

struct brcmf_if *brcmf_add_if(struct brcmf_pub *drvr, s32 bssidx, s32 ifidx,
			      char *name, u8 *mac_addr)
{
	struct brcmf_if *ifp;
	struct net_device *ndev;

	brcmf_dbg(TRACE, "Enter, idx=%d, ifidx=%d\n", bssidx, ifidx);

	ifp = drvr->iflist[bssidx];
	/*
	 * Delete the existing interface before overwriting it
	 * in case we missed the BRCMF_E_IF_DEL event.
	 */
	if (ifp) {
		brcmf_err("ERROR: netdev:%s already exists\n",
			  ifp->ndev->name);
		if (ifidx) {
			netif_stop_queue(ifp->ndev);
			unregister_netdev(ifp->ndev);
			free_netdev(ifp->ndev);
			drvr->iflist[bssidx] = NULL;
		} else {
			brcmf_err("ignore IF event\n");
			return ERR_PTR(-EINVAL);
		}
	}

	/* Allocate netdev, including space for private structure */
	ndev = alloc_netdev(sizeof(struct brcmf_if), name, ether_setup);
	if (!ndev) {
		brcmf_err("OOM - alloc_netdev\n");
		return ERR_PTR(-ENOMEM);
	}

	ifp = netdev_priv(ndev);
	ifp->ndev = ndev;
	ifp->drvr = drvr;
	drvr->iflist[bssidx] = ifp;
	ifp->ifidx = ifidx;
	ifp->bssidx = bssidx;


	init_waitqueue_head(&ifp->pend_8021x_wait);

	if (mac_addr != NULL)
		memcpy(ifp->mac_addr, mac_addr, ETH_ALEN);

	brcmf_dbg(TRACE, " ==== pid:%x, if:%s (%pM) created ===\n",
		  current->pid, ifp->ndev->name, ifp->mac_addr);

	return ifp;
}

void brcmf_del_if(struct brcmf_pub *drvr, s32 bssidx)
{
	struct brcmf_if *ifp;

	ifp = drvr->iflist[bssidx];
	if (!ifp) {
		brcmf_err("Null interface, idx=%d\n", bssidx);
		return;
	}
	brcmf_dbg(TRACE, "Enter, idx=%d, ifidx=%d\n", bssidx, ifp->ifidx);
	if (ifp->ndev) {
		if (bssidx == 0) {
			if (ifp->ndev->netdev_ops == &brcmf_netdev_ops_pri) {
				rtnl_lock();
				brcmf_netdev_stop(ifp->ndev);
				rtnl_unlock();
			}
		} else {
			netif_stop_queue(ifp->ndev);
		}

		if (ifp->ndev->netdev_ops == &brcmf_netdev_ops_pri) {
			cancel_work_sync(&ifp->setmacaddr_work);
			cancel_work_sync(&ifp->multicast_work);
		}

		unregister_netdev(ifp->ndev);
		drvr->iflist[bssidx] = NULL;
		if (bssidx == 0)
			brcmf_cfg80211_detach(drvr->config);
		free_netdev(ifp->ndev);
	}
}

int brcmf_attach(uint bus_hdrlen, struct device *dev)
{
	struct brcmf_pub *drvr = NULL;
	int ret = 0;

	brcmf_dbg(TRACE, "Enter\n");

	/* Allocate primary brcmf_info */
	drvr = kzalloc(sizeof(struct brcmf_pub), GFP_ATOMIC);
	if (!drvr)
		return -ENOMEM;

	mutex_init(&drvr->proto_block);

	/* Link to bus module */
	drvr->hdrlen = bus_hdrlen;
	drvr->bus_if = dev_get_drvdata(dev);
	drvr->bus_if->drvr = drvr;

	/* create device debugfs folder */
	brcmf_debugfs_attach(drvr);

	/* Attach and link in the protocol */
	ret = brcmf_proto_attach(drvr);
	if (ret != 0) {
		brcmf_err("brcmf_prot_attach failed\n");
		goto fail;
	}

	/* attach firmware event handler */
	brcmf_fweh_attach(drvr);

	INIT_LIST_HEAD(&drvr->bus_if->dcmd_list);

	return ret;

fail:
	brcmf_detach(dev);

	return ret;
}

int brcmf_bus_start(struct device *dev)
{
	int ret = -1;
	struct brcmf_bus *bus_if = dev_get_drvdata(dev);
	struct brcmf_pub *drvr = bus_if->drvr;
	struct brcmf_if *ifp;
	struct brcmf_if *p2p_ifp;

	brcmf_dbg(TRACE, "\n");

	/* Bring up the bus */
	ret = brcmf_bus_init(bus_if);
	if (ret != 0) {
		brcmf_err("brcmf_sdbrcm_bus_init failed %d\n", ret);
		return ret;
	}

	/* add primary networking interface */
	ifp = brcmf_add_if(drvr, 0, 0, "wlan%d", NULL);
	if (IS_ERR(ifp))
		return PTR_ERR(ifp);

	if (brcmf_p2p_enable)
		p2p_ifp = brcmf_add_if(drvr, 1, 0, "p2p%d", NULL);
	else
		p2p_ifp = NULL;
	if (IS_ERR(p2p_ifp))
		p2p_ifp = NULL;

	/* signal bus ready */
	bus_if->state = BRCMF_BUS_DATA;

	/* Bus is ready, do any initialization */
	ret = brcmf_c_preinit_dcmds(ifp);
	if (ret < 0)
		goto fail;

	drvr->config = brcmf_cfg80211_attach(drvr, bus_if->dev);
	if (drvr->config == NULL) {
		ret = -ENOMEM;
		goto fail;
	}

	ret = brcmf_fweh_activate_events(ifp);
	if (ret < 0)
		goto fail;

	ret = brcmf_net_attach(ifp, false);
fail:
	if (ret < 0) {
		brcmf_err("failed: %d\n", ret);
		if (drvr->config)
			brcmf_cfg80211_detach(drvr->config);
		free_netdev(ifp->ndev);
		drvr->iflist[0] = NULL;
		if (p2p_ifp) {
			free_netdev(p2p_ifp->ndev);
			drvr->iflist[1] = NULL;
		}
		return ret;
	}
	if ((brcmf_p2p_enable) && (p2p_ifp))
		brcmf_net_p2p_attach(p2p_ifp);

	return 0;
}

static void brcmf_bus_detach(struct brcmf_pub *drvr)
{
	brcmf_dbg(TRACE, "Enter\n");

	if (drvr) {
		/* Stop the protocol module */
		brcmf_proto_stop(drvr);

		/* Stop the bus module */
		brcmf_bus_stop(drvr->bus_if);
	}
}

void brcmf_dev_reset(struct device *dev)
{
	struct brcmf_bus *bus_if = dev_get_drvdata(dev);
	struct brcmf_pub *drvr = bus_if->drvr;

	if (drvr == NULL)
		return;

<<<<<<< HEAD
	brcmf_fil_cmd_int_set(drvr->iflist[0], BRCMF_C_TERMINATED, 1);
=======
	if (drvr->iflist[0])
		brcmf_fil_cmd_int_set(drvr->iflist[0], BRCMF_C_TERMINATED, 1);
>>>>>>> 9e97d14b
}

void brcmf_detach(struct device *dev)
{
	s32 i;
	struct brcmf_bus *bus_if = dev_get_drvdata(dev);
	struct brcmf_pub *drvr = bus_if->drvr;

	brcmf_dbg(TRACE, "Enter\n");

	if (drvr == NULL)
		return;

	/* stop firmware event handling */
	brcmf_fweh_detach(drvr);

	/* make sure primary interface removed last */
	for (i = BRCMF_MAX_IFS-1; i > -1; i--)
		if (drvr->iflist[i])
			brcmf_del_if(drvr, i);

	brcmf_bus_detach(drvr);

	if (drvr->prot)
		brcmf_proto_detach(drvr);

	brcmf_debugfs_detach(drvr);
	bus_if->drvr = NULL;
	kfree(drvr);
}

static int brcmf_get_pend_8021x_cnt(struct brcmf_if *ifp)
{
	return atomic_read(&ifp->pend_8021x_cnt);
}

int brcmf_netdev_wait_pend8021x(struct net_device *ndev)
{
	struct brcmf_if *ifp = netdev_priv(ndev);
	int err;

	err = wait_event_timeout(ifp->pend_8021x_wait,
				 !brcmf_get_pend_8021x_cnt(ifp),
				 msecs_to_jiffies(MAX_WAIT_FOR_8021X_TX));

	WARN_ON(!err);

	return !err;
}

/*
 * return chip id and rev of the device encoded in u32.
 */
u32 brcmf_get_chip_info(struct brcmf_if *ifp)
{
	struct brcmf_bus *bus = ifp->drvr->bus_if;

	return bus->chip << 4 | bus->chiprev;
}

static void brcmf_driver_init(struct work_struct *work)
{
	brcmf_debugfs_init();

#ifdef CONFIG_BRCMFMAC_SDIO
	brcmf_sdio_init();
#endif
#ifdef CONFIG_BRCMFMAC_USB
	brcmf_usb_init();
#endif
}
static DECLARE_WORK(brcmf_driver_work, brcmf_driver_init);

static int __init brcmfmac_module_init(void)
{
	if (!schedule_work(&brcmf_driver_work))
		return -EBUSY;

	return 0;
}

static void __exit brcmfmac_module_exit(void)
{
	cancel_work_sync(&brcmf_driver_work);

#ifdef CONFIG_BRCMFMAC_SDIO
	brcmf_sdio_exit();
#endif
#ifdef CONFIG_BRCMFMAC_USB
	brcmf_usb_exit();
#endif
	brcmf_debugfs_exit();
}

module_init(brcmfmac_module_init);
module_exit(brcmfmac_module_exit);<|MERGE_RESOLUTION|>--- conflicted
+++ resolved
@@ -227,11 +227,7 @@
 	if (is_multicast_ether_addr(eh->h_dest))
 		drvr->tx_multicast++;
 	if (ntohs(eh->h_proto) == ETH_P_PAE)
-<<<<<<< HEAD
-		atomic_inc(&drvr->pend_8021x_cnt);
-=======
 		atomic_inc(&ifp->pend_8021x_cnt);
->>>>>>> 9e97d14b
 
 	/* If the protocol uses a data header, apply it */
 	brcmf_proto_hdrpush(drvr, ifp->ifidx, skb);
@@ -286,14 +282,6 @@
 	skb_queue_walk_safe(skb_list, skb, pnext) {
 		skb_unlink(skb, skb_list);
 
-<<<<<<< HEAD
-		/* process and remove protocol-specific header
-		 */
-		ret = brcmf_proto_hdrpull(drvr, &ifidx, skb);
-		if (ret < 0) {
-			if (ret != -ENODATA)
-				bus_if->dstats.rx_errors++;
-=======
 		/* process and remove protocol-specific header */
 		ret = brcmf_proto_hdrpull(drvr, &ifidx, skb);
 		ifp = drvr->iflist[ifidx];
@@ -301,7 +289,6 @@
 		if (ret || !ifp || !ifp->ndev) {
 			if ((ret != -ENODATA) && ifp)
 				ifp->stats.rx_errors++;
->>>>>>> 9e97d14b
 			brcmu_pkt_buf_free_skb(skb);
 			continue;
 		}
@@ -373,13 +360,9 @@
 
 	brcmf_proto_hdrpull(drvr, &ifidx, txp);
 
-<<<<<<< HEAD
-	brcmf_proto_hdrpull(drvr, &ifidx, txp);
-=======
 	ifp = drvr->iflist[ifidx];
 	if (!ifp)
 		return;
->>>>>>> 9e97d14b
 
 	eh = (struct ethhdr *)(txp->data);
 	type = ntohs(eh->h_proto);
@@ -941,12 +924,8 @@
 	if (drvr == NULL)
 		return;
 
-<<<<<<< HEAD
-	brcmf_fil_cmd_int_set(drvr->iflist[0], BRCMF_C_TERMINATED, 1);
-=======
 	if (drvr->iflist[0])
 		brcmf_fil_cmd_int_set(drvr->iflist[0], BRCMF_C_TERMINATED, 1);
->>>>>>> 9e97d14b
 }
 
 void brcmf_detach(struct device *dev)
