/******************************************************************************
 *
 * This file is provided under a dual BSD/GPLv2 license.  When using or
 * redistributing this file, you may do so under either license.
 *
 * GPL LICENSE SUMMARY
 *
 * Copyright(c) 2007 - 2014 Intel Corporation. All rights reserved.
 * Copyright(c) 2013 - 2014 Intel Mobile Communications GmbH
 *
 * This program is free software; you can redistribute it and/or modify
 * it under the terms of version 2 of the GNU General Public License as
 * published by the Free Software Foundation.
 *
 * This program is distributed in the hope that it will be useful, but
 * WITHOUT ANY WARRANTY; without even the implied warranty of
 * MERCHANTABILITY or FITNESS FOR A PARTICULAR PURPOSE.  See the GNU
 * General Public License for more details.
 *
 * You should have received a copy of the GNU General Public License
 * along with this program; if not, write to the Free Software
 * Foundation, Inc., 51 Franklin Street, Fifth Floor, Boston, MA 02110,
 * USA
 *
 * The full GNU General Public License is included in this distribution
 * in the file called COPYING.
 *
 * Contact Information:
 *  Intel Linux Wireless <ilw@linux.intel.com>
 * Intel Corporation, 5200 N.E. Elam Young Parkway, Hillsboro, OR 97124-6497
 *
 * BSD LICENSE
 *
 * Copyright(c) 2005 - 2014 Intel Corporation. All rights reserved.
 * Copyright(c) 2013 - 2014 Intel Mobile Communications GmbH
 * All rights reserved.
 *
 * Redistribution and use in source and binary forms, with or without
 * modification, are permitted provided that the following conditions
 * are met:
 *
 *  * Redistributions of source code must retain the above copyright
 *    notice, this list of conditions and the following disclaimer.
 *  * Redistributions in binary form must reproduce the above copyright
 *    notice, this list of conditions and the following disclaimer in
 *    the documentation and/or other materials provided with the
 *    distribution.
 *  * Neither the name Intel Corporation nor the names of its
 *    contributors may be used to endorse or promote products derived
 *    from this software without specific prior written permission.
 *
 * THIS SOFTWARE IS PROVIDED BY THE COPYRIGHT HOLDERS AND CONTRIBUTORS
 * "AS IS" AND ANY EXPRESS OR IMPLIED WARRANTIES, INCLUDING, BUT NOT
 * LIMITED TO, THE IMPLIED WARRANTIES OF MERCHANTABILITY AND FITNESS FOR
 * A PARTICULAR PURPOSE ARE DISCLAIMED. IN NO EVENT SHALL THE COPYRIGHT
 * OWNER OR CONTRIBUTORS BE LIABLE FOR ANY DIRECT, INDIRECT, INCIDENTAL,
 * SPECIAL, EXEMPLARY, OR CONSEQUENTIAL DAMAGES (INCLUDING, BUT NOT
 * LIMITED TO, PROCUREMENT OF SUBSTITUTE GOODS OR SERVICES; LOSS OF USE,
 * DATA, OR PROFITS; OR BUSINESS INTERRUPTION) HOWEVER CAUSED AND ON ANY
 * THEORY OF LIABILITY, WHETHER IN CONTRACT, STRICT LIABILITY, OR TORT
 * (INCLUDING NEGLIGENCE OR OTHERWISE) ARISING IN ANY WAY OUT OF THE USE
 * OF THIS SOFTWARE, EVEN IF ADVISED OF THE POSSIBILITY OF SUCH DAMAGE.
 *
 *****************************************************************************/
#include <linux/pci.h>
#include <linux/pci-aspm.h>
#include <linux/interrupt.h>
#include <linux/debugfs.h>
#include <linux/sched.h>
#include <linux/bitops.h>
#include <linux/gfp.h>
#include <linux/vmalloc.h>

#include "iwl-drv.h"
#include "iwl-trans.h"
#include "iwl-csr.h"
#include "iwl-prph.h"
#include "iwl-agn-hw.h"
#include "iwl-fw-error-dump.h"
#include "internal.h"
#include "iwl-fh.h"

/* extended range in FW SRAM */
#define IWL_FW_MEM_EXTENDED_START	0x40000
#define IWL_FW_MEM_EXTENDED_END		0x57FFF

static void iwl_pcie_free_fw_monitor(struct iwl_trans *trans)
{
	struct iwl_trans_pcie *trans_pcie = IWL_TRANS_GET_PCIE_TRANS(trans);

	if (!trans_pcie->fw_mon_page)
		return;

	dma_unmap_page(trans->dev, trans_pcie->fw_mon_phys,
		       trans_pcie->fw_mon_size, DMA_FROM_DEVICE);
	__free_pages(trans_pcie->fw_mon_page,
		     get_order(trans_pcie->fw_mon_size));
	trans_pcie->fw_mon_page = NULL;
	trans_pcie->fw_mon_phys = 0;
	trans_pcie->fw_mon_size = 0;
}

static void iwl_pcie_alloc_fw_monitor(struct iwl_trans *trans)
{
	struct iwl_trans_pcie *trans_pcie = IWL_TRANS_GET_PCIE_TRANS(trans);
	struct page *page;
	dma_addr_t phys;
	u32 size;
	u8 power;

	if (trans_pcie->fw_mon_page) {
		dma_sync_single_for_device(trans->dev, trans_pcie->fw_mon_phys,
					   trans_pcie->fw_mon_size,
					   DMA_FROM_DEVICE);
		return;
	}

	phys = 0;
	for (power = 26; power >= 11; power--) {
		int order;

		size = BIT(power);
		order = get_order(size);
		page = alloc_pages(__GFP_COMP | __GFP_NOWARN | __GFP_ZERO,
				   order);
		if (!page)
			continue;

		phys = dma_map_page(trans->dev, page, 0, PAGE_SIZE << order,
				    DMA_FROM_DEVICE);
		if (dma_mapping_error(trans->dev, phys)) {
			__free_pages(page, order);
			continue;
		}
		IWL_INFO(trans,
			 "Allocated 0x%08x bytes (order %d) for firmware monitor.\n",
			 size, order);
		break;
	}

	if (WARN_ON_ONCE(!page))
		return;

	trans_pcie->fw_mon_page = page;
	trans_pcie->fw_mon_phys = phys;
	trans_pcie->fw_mon_size = size;
}

static u32 iwl_trans_pcie_read_shr(struct iwl_trans *trans, u32 reg)
{
	iwl_write32(trans, HEEP_CTRL_WRD_PCIEX_CTRL_REG,
		    ((reg & 0x0000ffff) | (2 << 28)));
	return iwl_read32(trans, HEEP_CTRL_WRD_PCIEX_DATA_REG);
}

static void iwl_trans_pcie_write_shr(struct iwl_trans *trans, u32 reg, u32 val)
{
	iwl_write32(trans, HEEP_CTRL_WRD_PCIEX_DATA_REG, val);
	iwl_write32(trans, HEEP_CTRL_WRD_PCIEX_CTRL_REG,
		    ((reg & 0x0000ffff) | (3 << 28)));
}

static void iwl_pcie_set_pwr(struct iwl_trans *trans, bool vaux)
{
	if (vaux && pci_pme_capable(to_pci_dev(trans->dev), PCI_D3cold))
		iwl_set_bits_mask_prph(trans, APMG_PS_CTRL_REG,
				       APMG_PS_CTRL_VAL_PWR_SRC_VAUX,
				       ~APMG_PS_CTRL_MSK_PWR_SRC);
	else
		iwl_set_bits_mask_prph(trans, APMG_PS_CTRL_REG,
				       APMG_PS_CTRL_VAL_PWR_SRC_VMAIN,
				       ~APMG_PS_CTRL_MSK_PWR_SRC);
}

/* PCI registers */
#define PCI_CFG_RETRY_TIMEOUT	0x041

static void iwl_pcie_apm_config(struct iwl_trans *trans)
{
	struct iwl_trans_pcie *trans_pcie = IWL_TRANS_GET_PCIE_TRANS(trans);
	u16 lctl;
	u16 cap;

	/*
	 * HW bug W/A for instability in PCIe bus L0S->L1 transition.
	 * Check if BIOS (or OS) enabled L1-ASPM on this device.
	 * If so (likely), disable L0S, so device moves directly L0->L1;
	 *    costs negligible amount of power savings.
	 * If not (unlikely), enable L0S, so there is at least some
	 *    power savings, even without L1.
	 */
	pcie_capability_read_word(trans_pcie->pci_dev, PCI_EXP_LNKCTL, &lctl);
	if (lctl & PCI_EXP_LNKCTL_ASPM_L1)
		iwl_set_bit(trans, CSR_GIO_REG, CSR_GIO_REG_VAL_L0S_ENABLED);
	else
		iwl_clear_bit(trans, CSR_GIO_REG, CSR_GIO_REG_VAL_L0S_ENABLED);
	trans->pm_support = !(lctl & PCI_EXP_LNKCTL_ASPM_L0S);

	pcie_capability_read_word(trans_pcie->pci_dev, PCI_EXP_DEVCTL2, &cap);
	trans->ltr_enabled = cap & PCI_EXP_DEVCTL2_LTR_EN;
	dev_info(trans->dev, "L1 %sabled - LTR %sabled\n",
		 (lctl & PCI_EXP_LNKCTL_ASPM_L1) ? "En" : "Dis",
		 trans->ltr_enabled ? "En" : "Dis");
}

/*
 * Start up NIC's basic functionality after it has been reset
 * (e.g. after platform boot, or shutdown via iwl_pcie_apm_stop())
 * NOTE:  This does not load uCode nor start the embedded processor
 */
static int iwl_pcie_apm_init(struct iwl_trans *trans)
{
	int ret = 0;
	IWL_DEBUG_INFO(trans, "Init card's basic functions\n");

	/*
	 * Use "set_bit" below rather than "write", to preserve any hardware
	 * bits already set by default after reset.
	 */

	/* Disable L0S exit timer (platform NMI Work/Around) */
	if (trans->cfg->device_family != IWL_DEVICE_FAMILY_8000)
		iwl_set_bit(trans, CSR_GIO_CHICKEN_BITS,
			    CSR_GIO_CHICKEN_BITS_REG_BIT_DIS_L0S_EXIT_TIMER);

	/*
	 * Disable L0s without affecting L1;
	 *  don't wait for ICH L0s (ICH bug W/A)
	 */
	iwl_set_bit(trans, CSR_GIO_CHICKEN_BITS,
		    CSR_GIO_CHICKEN_BITS_REG_BIT_L1A_NO_L0S_RX);

	/* Set FH wait threshold to maximum (HW error during stress W/A) */
	iwl_set_bit(trans, CSR_DBG_HPET_MEM_REG, CSR_DBG_HPET_MEM_REG_VAL);

	/*
	 * Enable HAP INTA (interrupt from management bus) to
	 * wake device's PCI Express link L1a -> L0s
	 */
	iwl_set_bit(trans, CSR_HW_IF_CONFIG_REG,
		    CSR_HW_IF_CONFIG_REG_BIT_HAP_WAKE_L1A);

	iwl_pcie_apm_config(trans);

	/* Configure analog phase-lock-loop before activating to D0A */
	if (trans->cfg->base_params->pll_cfg_val)
		iwl_set_bit(trans, CSR_ANA_PLL_CFG,
			    trans->cfg->base_params->pll_cfg_val);

	/*
	 * Set "initialization complete" bit to move adapter from
	 * D0U* --> D0A* (powered-up active) state.
	 */
	iwl_set_bit(trans, CSR_GP_CNTRL, CSR_GP_CNTRL_REG_FLAG_INIT_DONE);

	/*
	 * Wait for clock stabilization; once stabilized, access to
	 * device-internal resources is supported, e.g. iwl_write_prph()
	 * and accesses to uCode SRAM.
	 */
	ret = iwl_poll_bit(trans, CSR_GP_CNTRL,
			   CSR_GP_CNTRL_REG_FLAG_MAC_CLOCK_READY,
			   CSR_GP_CNTRL_REG_FLAG_MAC_CLOCK_READY, 25000);
	if (ret < 0) {
		IWL_DEBUG_INFO(trans, "Failed to init the card\n");
		goto out;
	}

	if (trans->cfg->host_interrupt_operation_mode) {
		/*
		 * This is a bit of an abuse - This is needed for 7260 / 3160
		 * only check host_interrupt_operation_mode even if this is
		 * not related to host_interrupt_operation_mode.
		 *
		 * Enable the oscillator to count wake up time for L1 exit. This
		 * consumes slightly more power (100uA) - but allows to be sure
		 * that we wake up from L1 on time.
		 *
		 * This looks weird: read twice the same register, discard the
		 * value, set a bit, and yet again, read that same register
		 * just to discard the value. But that's the way the hardware
		 * seems to like it.
		 */
		iwl_read_prph(trans, OSC_CLK);
		iwl_read_prph(trans, OSC_CLK);
		iwl_set_bits_prph(trans, OSC_CLK, OSC_CLK_FORCE_CONTROL);
		iwl_read_prph(trans, OSC_CLK);
		iwl_read_prph(trans, OSC_CLK);
	}

	/*
	 * Enable DMA clock and wait for it to stabilize.
	 *
	 * Write to "CLK_EN_REG"; "1" bits enable clocks, while "0"
	 * bits do not disable clocks.  This preserves any hardware
	 * bits already set by default in "CLK_CTRL_REG" after reset.
	 */
	if (trans->cfg->device_family != IWL_DEVICE_FAMILY_8000) {
		iwl_write_prph(trans, APMG_CLK_EN_REG,
			       APMG_CLK_VAL_DMA_CLK_RQT);
		udelay(20);

		/* Disable L1-Active */
		iwl_set_bits_prph(trans, APMG_PCIDEV_STT_REG,
				  APMG_PCIDEV_STT_VAL_L1_ACT_DIS);

		/* Clear the interrupt in APMG if the NIC is in RFKILL */
		iwl_write_prph(trans, APMG_RTC_INT_STT_REG,
			       APMG_RTC_INT_STT_RFKILL);
	}

	set_bit(STATUS_DEVICE_ENABLED, &trans->status);

out:
	return ret;
}

/*
 * Enable LP XTAL to avoid HW bug where device may consume much power if
 * FW is not loaded after device reset. LP XTAL is disabled by default
 * after device HW reset. Do it only if XTAL is fed by internal source.
 * Configure device's "persistence" mode to avoid resetting XTAL again when
 * SHRD_HW_RST occurs in S3.
 */
static void iwl_pcie_apm_lp_xtal_enable(struct iwl_trans *trans)
{
	int ret;
	u32 apmg_gp1_reg;
	u32 apmg_xtal_cfg_reg;
	u32 dl_cfg_reg;

	/* Force XTAL ON */
	__iwl_trans_pcie_set_bit(trans, CSR_GP_CNTRL,
				 CSR_GP_CNTRL_REG_FLAG_XTAL_ON);

	/* Reset entire device - do controller reset (results in SHRD_HW_RST) */
	iwl_set_bit(trans, CSR_RESET, CSR_RESET_REG_FLAG_SW_RESET);

	udelay(10);

	/*
	 * Set "initialization complete" bit to move adapter from
	 * D0U* --> D0A* (powered-up active) state.
	 */
	iwl_set_bit(trans, CSR_GP_CNTRL, CSR_GP_CNTRL_REG_FLAG_INIT_DONE);

	/*
	 * Wait for clock stabilization; once stabilized, access to
	 * device-internal resources is possible.
	 */
	ret = iwl_poll_bit(trans, CSR_GP_CNTRL,
			   CSR_GP_CNTRL_REG_FLAG_MAC_CLOCK_READY,
			   CSR_GP_CNTRL_REG_FLAG_MAC_CLOCK_READY,
			   25000);
	if (WARN_ON(ret < 0)) {
		IWL_ERR(trans, "Access time out - failed to enable LP XTAL\n");
		/* Release XTAL ON request */
		__iwl_trans_pcie_clear_bit(trans, CSR_GP_CNTRL,
					   CSR_GP_CNTRL_REG_FLAG_XTAL_ON);
		return;
	}

	/*
	 * Clear "disable persistence" to avoid LP XTAL resetting when
	 * SHRD_HW_RST is applied in S3.
	 */
	iwl_clear_bits_prph(trans, APMG_PCIDEV_STT_REG,
				    APMG_PCIDEV_STT_VAL_PERSIST_DIS);

	/*
	 * Force APMG XTAL to be active to prevent its disabling by HW
	 * caused by APMG idle state.
	 */
	apmg_xtal_cfg_reg = iwl_trans_pcie_read_shr(trans,
						    SHR_APMG_XTAL_CFG_REG);
	iwl_trans_pcie_write_shr(trans, SHR_APMG_XTAL_CFG_REG,
				 apmg_xtal_cfg_reg |
				 SHR_APMG_XTAL_CFG_XTAL_ON_REQ);

	/*
	 * Reset entire device again - do controller reset (results in
	 * SHRD_HW_RST). Turn MAC off before proceeding.
	 */
	iwl_set_bit(trans, CSR_RESET, CSR_RESET_REG_FLAG_SW_RESET);

	udelay(10);

	/* Enable LP XTAL by indirect access through CSR */
	apmg_gp1_reg = iwl_trans_pcie_read_shr(trans, SHR_APMG_GP1_REG);
	iwl_trans_pcie_write_shr(trans, SHR_APMG_GP1_REG, apmg_gp1_reg |
				 SHR_APMG_GP1_WF_XTAL_LP_EN |
				 SHR_APMG_GP1_CHICKEN_BIT_SELECT);

	/* Clear delay line clock power up */
	dl_cfg_reg = iwl_trans_pcie_read_shr(trans, SHR_APMG_DL_CFG_REG);
	iwl_trans_pcie_write_shr(trans, SHR_APMG_DL_CFG_REG, dl_cfg_reg &
				 ~SHR_APMG_DL_CFG_DL_CLOCK_POWER_UP);

	/*
	 * Enable persistence mode to avoid LP XTAL resetting when
	 * SHRD_HW_RST is applied in S3.
	 */
	iwl_set_bit(trans, CSR_HW_IF_CONFIG_REG,
		    CSR_HW_IF_CONFIG_REG_PERSIST_MODE);

	/*
	 * Clear "initialization complete" bit to move adapter from
	 * D0A* (powered-up Active) --> D0U* (Uninitialized) state.
	 */
	iwl_clear_bit(trans, CSR_GP_CNTRL,
		      CSR_GP_CNTRL_REG_FLAG_INIT_DONE);

	/* Activates XTAL resources monitor */
	__iwl_trans_pcie_set_bit(trans, CSR_MONITOR_CFG_REG,
				 CSR_MONITOR_XTAL_RESOURCES);

	/* Release XTAL ON request */
	__iwl_trans_pcie_clear_bit(trans, CSR_GP_CNTRL,
				   CSR_GP_CNTRL_REG_FLAG_XTAL_ON);
	udelay(10);

	/* Release APMG XTAL */
	iwl_trans_pcie_write_shr(trans, SHR_APMG_XTAL_CFG_REG,
				 apmg_xtal_cfg_reg &
				 ~SHR_APMG_XTAL_CFG_XTAL_ON_REQ);
}

static int iwl_pcie_apm_stop_master(struct iwl_trans *trans)
{
	int ret = 0;

	/* stop device's busmaster DMA activity */
	iwl_set_bit(trans, CSR_RESET, CSR_RESET_REG_FLAG_STOP_MASTER);

	ret = iwl_poll_bit(trans, CSR_RESET,
			   CSR_RESET_REG_FLAG_MASTER_DISABLED,
			   CSR_RESET_REG_FLAG_MASTER_DISABLED, 100);
	if (ret < 0)
		IWL_WARN(trans, "Master Disable Timed Out, 100 usec\n");

	IWL_DEBUG_INFO(trans, "stop master\n");

	return ret;
}

static void iwl_pcie_apm_stop(struct iwl_trans *trans, bool op_mode_leave)
{
	IWL_DEBUG_INFO(trans, "Stop card, put in low power state\n");

	if (op_mode_leave) {
		if (!test_bit(STATUS_DEVICE_ENABLED, &trans->status))
			iwl_pcie_apm_init(trans);

		/* inform ME that we are leaving */
		if (trans->cfg->device_family == IWL_DEVICE_FAMILY_7000)
			iwl_set_bits_prph(trans, APMG_PCIDEV_STT_REG,
					  APMG_PCIDEV_STT_VAL_WAKE_ME);
		else if (trans->cfg->device_family == IWL_DEVICE_FAMILY_8000)
			iwl_set_bit(trans, CSR_HW_IF_CONFIG_REG,
				    CSR_HW_IF_CONFIG_REG_PREPARE |
				    CSR_HW_IF_CONFIG_REG_ENABLE_PME);
		mdelay(5);
	}

	clear_bit(STATUS_DEVICE_ENABLED, &trans->status);

	/* Stop device's DMA activity */
	iwl_pcie_apm_stop_master(trans);

	if (trans->cfg->lp_xtal_workaround) {
		iwl_pcie_apm_lp_xtal_enable(trans);
		return;
	}

	/* Reset the entire device */
	iwl_set_bit(trans, CSR_RESET, CSR_RESET_REG_FLAG_SW_RESET);

	udelay(10);

	/*
	 * Clear "initialization complete" bit to move adapter from
	 * D0A* (powered-up Active) --> D0U* (Uninitialized) state.
	 */
	iwl_clear_bit(trans, CSR_GP_CNTRL,
		      CSR_GP_CNTRL_REG_FLAG_INIT_DONE);
}

static int iwl_pcie_nic_init(struct iwl_trans *trans)
{
	struct iwl_trans_pcie *trans_pcie = IWL_TRANS_GET_PCIE_TRANS(trans);

	/* nic_init */
	spin_lock(&trans_pcie->irq_lock);
	iwl_pcie_apm_init(trans);

	spin_unlock(&trans_pcie->irq_lock);

	if (trans->cfg->device_family != IWL_DEVICE_FAMILY_8000)
		iwl_pcie_set_pwr(trans, false);

	iwl_op_mode_nic_config(trans->op_mode);

	/* Allocate the RX queue, or reset if it is already allocated */
	iwl_pcie_rx_init(trans);

	/* Allocate or reset and init all Tx and Command queues */
	if (iwl_pcie_tx_init(trans))
		return -ENOMEM;

	if (trans->cfg->base_params->shadow_reg_enable) {
		/* enable shadow regs in HW */
		iwl_set_bit(trans, CSR_MAC_SHADOW_REG_CTRL, 0x800FFFFF);
		IWL_DEBUG_INFO(trans, "Enabling shadow registers in device\n");
	}

	return 0;
}

#define HW_READY_TIMEOUT (50)

/* Note: returns poll_bit return value, which is >= 0 if success */
static int iwl_pcie_set_hw_ready(struct iwl_trans *trans)
{
	int ret;

	iwl_set_bit(trans, CSR_HW_IF_CONFIG_REG,
		    CSR_HW_IF_CONFIG_REG_BIT_NIC_READY);

	/* See if we got it */
	ret = iwl_poll_bit(trans, CSR_HW_IF_CONFIG_REG,
			   CSR_HW_IF_CONFIG_REG_BIT_NIC_READY,
			   CSR_HW_IF_CONFIG_REG_BIT_NIC_READY,
			   HW_READY_TIMEOUT);

	if (ret >= 0)
		iwl_set_bit(trans, CSR_MBOX_SET_REG, CSR_MBOX_SET_REG_OS_ALIVE);

	IWL_DEBUG_INFO(trans, "hardware%s ready\n", ret < 0 ? " not" : "");
	return ret;
}

/* Note: returns standard 0/-ERROR code */
static int iwl_pcie_prepare_card_hw(struct iwl_trans *trans)
{
	int ret;
	int t = 0;
	int iter;

	IWL_DEBUG_INFO(trans, "iwl_trans_prepare_card_hw enter\n");

	ret = iwl_pcie_set_hw_ready(trans);
	/* If the card is ready, exit 0 */
	if (ret >= 0)
		return 0;

	for (iter = 0; iter < 10; iter++) {
		/* If HW is not ready, prepare the conditions to check again */
		iwl_set_bit(trans, CSR_HW_IF_CONFIG_REG,
			    CSR_HW_IF_CONFIG_REG_PREPARE);

		do {
			ret = iwl_pcie_set_hw_ready(trans);
			if (ret >= 0)
				return 0;

			usleep_range(200, 1000);
			t += 200;
		} while (t < 150000);
		msleep(25);
	}

	IWL_ERR(trans, "Couldn't prepare the card\n");

	return ret;
}

/*
 * ucode
 */
static int iwl_pcie_load_firmware_chunk(struct iwl_trans *trans, u32 dst_addr,
				   dma_addr_t phy_addr, u32 byte_cnt)
{
	struct iwl_trans_pcie *trans_pcie = IWL_TRANS_GET_PCIE_TRANS(trans);
	int ret;

	trans_pcie->ucode_write_complete = false;

	iwl_write_direct32(trans,
			   FH_TCSR_CHNL_TX_CONFIG_REG(FH_SRVC_CHNL),
			   FH_TCSR_TX_CONFIG_REG_VAL_DMA_CHNL_PAUSE);

	iwl_write_direct32(trans,
			   FH_SRVC_CHNL_SRAM_ADDR_REG(FH_SRVC_CHNL),
			   dst_addr);

	iwl_write_direct32(trans,
			   FH_TFDIB_CTRL0_REG(FH_SRVC_CHNL),
			   phy_addr & FH_MEM_TFDIB_DRAM_ADDR_LSB_MSK);

	iwl_write_direct32(trans,
			   FH_TFDIB_CTRL1_REG(FH_SRVC_CHNL),
			   (iwl_get_dma_hi_addr(phy_addr)
				<< FH_MEM_TFDIB_REG1_ADDR_BITSHIFT) | byte_cnt);

	iwl_write_direct32(trans,
			   FH_TCSR_CHNL_TX_BUF_STS_REG(FH_SRVC_CHNL),
			   1 << FH_TCSR_CHNL_TX_BUF_STS_REG_POS_TB_NUM |
			   1 << FH_TCSR_CHNL_TX_BUF_STS_REG_POS_TB_IDX |
			   FH_TCSR_CHNL_TX_BUF_STS_REG_VAL_TFDB_VALID);

	iwl_write_direct32(trans,
			   FH_TCSR_CHNL_TX_CONFIG_REG(FH_SRVC_CHNL),
			   FH_TCSR_TX_CONFIG_REG_VAL_DMA_CHNL_ENABLE	|
			   FH_TCSR_TX_CONFIG_REG_VAL_DMA_CREDIT_DISABLE	|
			   FH_TCSR_TX_CONFIG_REG_VAL_CIRQ_HOST_ENDTFD);

	ret = wait_event_timeout(trans_pcie->ucode_write_waitq,
				 trans_pcie->ucode_write_complete, 5 * HZ);
	if (!ret) {
		IWL_ERR(trans, "Failed to load firmware chunk!\n");
		return -ETIMEDOUT;
	}

	return 0;
}

static int iwl_pcie_load_section(struct iwl_trans *trans, u8 section_num,
			    const struct fw_desc *section)
{
	u8 *v_addr;
	dma_addr_t p_addr;
	u32 offset, chunk_sz = min_t(u32, FH_MEM_TB_MAX_LENGTH, section->len);
	int ret = 0;

	IWL_DEBUG_FW(trans, "[%d] uCode section being loaded...\n",
		     section_num);

	v_addr = dma_alloc_coherent(trans->dev, chunk_sz, &p_addr,
				    GFP_KERNEL | __GFP_NOWARN);
	if (!v_addr) {
		IWL_DEBUG_INFO(trans, "Falling back to small chunks of DMA\n");
		chunk_sz = PAGE_SIZE;
		v_addr = dma_alloc_coherent(trans->dev, chunk_sz,
					    &p_addr, GFP_KERNEL);
		if (!v_addr)
			return -ENOMEM;
	}

	for (offset = 0; offset < section->len; offset += chunk_sz) {
		u32 copy_size, dst_addr;
		bool extended_addr = false;

		copy_size = min_t(u32, chunk_sz, section->len - offset);
		dst_addr = section->offset + offset;

		if (dst_addr >= IWL_FW_MEM_EXTENDED_START &&
		    dst_addr <= IWL_FW_MEM_EXTENDED_END)
			extended_addr = true;

		if (extended_addr)
			iwl_set_bits_prph(trans, LMPM_CHICK,
					  LMPM_CHICK_EXTENDED_ADDR_SPACE);

		memcpy(v_addr, (u8 *)section->data + offset, copy_size);
		ret = iwl_pcie_load_firmware_chunk(trans, dst_addr, p_addr,
						   copy_size);

		if (extended_addr)
			iwl_clear_bits_prph(trans, LMPM_CHICK,
					    LMPM_CHICK_EXTENDED_ADDR_SPACE);

		if (ret) {
			IWL_ERR(trans,
				"Could not load the [%d] uCode section\n",
				section_num);
			break;
		}
	}

	dma_free_coherent(trans->dev, chunk_sz, v_addr, p_addr);
	return ret;
}

static int iwl_pcie_load_cpu_sections_8000b(struct iwl_trans *trans,
					    const struct fw_img *image,
					    int cpu,
					    int *first_ucode_section)
{
	int shift_param;
	int i, ret = 0, sec_num = 0x1;
	u32 val, last_read_idx = 0;

	if (cpu == 1) {
		shift_param = 0;
		*first_ucode_section = 0;
	} else {
		shift_param = 16;
		(*first_ucode_section)++;
	}

	for (i = *first_ucode_section; i < IWL_UCODE_SECTION_MAX; i++) {
		last_read_idx = i;

		if (!image->sec[i].data ||
		    image->sec[i].offset == CPU1_CPU2_SEPARATOR_SECTION) {
			IWL_DEBUG_FW(trans,
				     "Break since Data not valid or Empty section, sec = %d\n",
				     i);
			break;
		}

		ret = iwl_pcie_load_section(trans, i, &image->sec[i]);
		if (ret)
			return ret;

		/* Notify the ucode of the loaded section number and status */
		val = iwl_read_direct32(trans, FH_UCODE_LOAD_STATUS);
		val = val | (sec_num << shift_param);
		iwl_write_direct32(trans, FH_UCODE_LOAD_STATUS, val);
		sec_num = (sec_num << 1) | 0x1;
	}

	*first_ucode_section = last_read_idx;

	if (cpu == 1)
		iwl_write_direct32(trans, FH_UCODE_LOAD_STATUS, 0xFFFF);
	else
		iwl_write_direct32(trans, FH_UCODE_LOAD_STATUS, 0xFFFFFFFF);

	return 0;
}

static int iwl_pcie_load_cpu_sections(struct iwl_trans *trans,
				      const struct fw_img *image,
				      int cpu,
				      int *first_ucode_section)
{
	int shift_param;
	int i, ret = 0;
	u32 last_read_idx = 0;

	if (cpu == 1) {
		shift_param = 0;
		*first_ucode_section = 0;
	} else {
		shift_param = 16;
		(*first_ucode_section)++;
	}

	for (i = *first_ucode_section; i < IWL_UCODE_SECTION_MAX; i++) {
		last_read_idx = i;

		if (!image->sec[i].data ||
		    image->sec[i].offset == CPU1_CPU2_SEPARATOR_SECTION) {
			IWL_DEBUG_FW(trans,
				     "Break since Data not valid or Empty section, sec = %d\n",
				     i);
			break;
		}

		ret = iwl_pcie_load_section(trans, i, &image->sec[i]);
		if (ret)
			return ret;
	}

	if (trans->cfg->device_family == IWL_DEVICE_FAMILY_8000)
		iwl_set_bits_prph(trans,
				  CSR_UCODE_LOAD_STATUS_ADDR,
				  (LMPM_CPU_UCODE_LOADING_COMPLETED |
				   LMPM_CPU_HDRS_LOADING_COMPLETED |
				   LMPM_CPU_UCODE_LOADING_STARTED) <<
					shift_param);

	*first_ucode_section = last_read_idx;

	return 0;
}

static void iwl_pcie_apply_destination(struct iwl_trans *trans)
{
	struct iwl_trans_pcie *trans_pcie = IWL_TRANS_GET_PCIE_TRANS(trans);
	const struct iwl_fw_dbg_dest_tlv *dest = trans->dbg_dest_tlv;
	int i;

	if (dest->version)
		IWL_ERR(trans,
			"DBG DEST version is %d - expect issues\n",
			dest->version);

	IWL_INFO(trans, "Applying debug destination %s\n",
		 get_fw_dbg_mode_string(dest->monitor_mode));

	if (dest->monitor_mode == EXTERNAL_MODE)
		iwl_pcie_alloc_fw_monitor(trans);
	else
		IWL_WARN(trans, "PCI should have external buffer debug\n");

	for (i = 0; i < trans->dbg_dest_reg_num; i++) {
		u32 addr = le32_to_cpu(dest->reg_ops[i].addr);
		u32 val = le32_to_cpu(dest->reg_ops[i].val);

		switch (dest->reg_ops[i].op) {
		case CSR_ASSIGN:
			iwl_write32(trans, addr, val);
			break;
		case CSR_SETBIT:
			iwl_set_bit(trans, addr, BIT(val));
			break;
		case CSR_CLEARBIT:
			iwl_clear_bit(trans, addr, BIT(val));
			break;
		case PRPH_ASSIGN:
			iwl_write_prph(trans, addr, val);
			break;
		case PRPH_SETBIT:
			iwl_set_bits_prph(trans, addr, BIT(val));
			break;
		case PRPH_CLEARBIT:
			iwl_clear_bits_prph(trans, addr, BIT(val));
			break;
		default:
			IWL_ERR(trans, "FW debug - unknown OP %d\n",
				dest->reg_ops[i].op);
			break;
		}
	}

	if (dest->monitor_mode == EXTERNAL_MODE && trans_pcie->fw_mon_size) {
		iwl_write_prph(trans, le32_to_cpu(dest->base_reg),
			       trans_pcie->fw_mon_phys >> dest->base_shift);
		iwl_write_prph(trans, le32_to_cpu(dest->end_reg),
			       (trans_pcie->fw_mon_phys +
				trans_pcie->fw_mon_size) >> dest->end_shift);
	}
}

static int iwl_pcie_load_given_ucode(struct iwl_trans *trans,
				const struct fw_img *image)
{
	struct iwl_trans_pcie *trans_pcie = IWL_TRANS_GET_PCIE_TRANS(trans);
	int ret = 0;
	int first_ucode_section;

	IWL_DEBUG_FW(trans, "working with %s CPU\n",
		     image->is_dual_cpus ? "Dual" : "Single");

	/* load to FW the binary non secured sections of CPU1 */
	ret = iwl_pcie_load_cpu_sections(trans, image, 1, &first_ucode_section);
	if (ret)
		return ret;

	if (image->is_dual_cpus) {
		/* set CPU2 header address */
		iwl_write_prph(trans,
			       LMPM_SECURE_UCODE_LOAD_CPU2_HDR_ADDR,
			       LMPM_SECURE_CPU2_HDR_MEM_SPACE);

		/* load to FW the binary sections of CPU2 */
		ret = iwl_pcie_load_cpu_sections(trans, image, 2,
						 &first_ucode_section);
		if (ret)
			return ret;
	}

	/* supported for 7000 only for the moment */
	if (iwlwifi_mod_params.fw_monitor &&
	    trans->cfg->device_family == IWL_DEVICE_FAMILY_7000) {
		iwl_pcie_alloc_fw_monitor(trans);

		if (trans_pcie->fw_mon_size) {
			iwl_write_prph(trans, MON_BUFF_BASE_ADDR,
				       trans_pcie->fw_mon_phys >> 4);
			iwl_write_prph(trans, MON_BUFF_END_ADDR,
				       (trans_pcie->fw_mon_phys +
					trans_pcie->fw_mon_size) >> 4);
		}
	} else if (trans->dbg_dest_tlv) {
		iwl_pcie_apply_destination(trans);
	}

	/* release CPU reset */
	if (trans->cfg->device_family == IWL_DEVICE_FAMILY_8000)
		iwl_write_prph(trans, RELEASE_CPU_RESET, RELEASE_CPU_RESET_BIT);
	else
		iwl_write32(trans, CSR_RESET, 0);

	return 0;
}

static int iwl_pcie_load_given_ucode_8000b(struct iwl_trans *trans,
					   const struct fw_img *image)
{
	int ret = 0;
	int first_ucode_section;
	u32 reg;

	IWL_DEBUG_FW(trans, "working with %s CPU\n",
		     image->is_dual_cpus ? "Dual" : "Single");

	/* configure the ucode to be ready to get the secured image */
	/* release CPU reset */
	iwl_write_prph(trans, RELEASE_CPU_RESET, RELEASE_CPU_RESET_BIT);

	/* load to FW the binary Secured sections of CPU1 */
	ret = iwl_pcie_load_cpu_sections_8000b(trans, image, 1,
					       &first_ucode_section);
	if (ret)
		return ret;

	/* load to FW the binary sections of CPU2 */
	ret = iwl_pcie_load_cpu_sections_8000b(trans, image, 2,
					       &first_ucode_section);
	if (ret)
		return ret;

	if (trans->dbg_dest_tlv)
		iwl_pcie_apply_destination(trans);
<<<<<<< HEAD

	/* Notify FW loading is done */
	iwl_write_direct32(trans, FH_UCODE_LOAD_STATUS, 0xFFFFFFFF);
=======
>>>>>>> 0b83795a

	/* wait for image verification to complete  */
	ret = iwl_poll_prph_bit(trans, LMPM_SECURE_BOOT_CPU1_STATUS_ADDR_B0,
				LMPM_SECURE_BOOT_STATUS_SUCCESS,
				LMPM_SECURE_BOOT_STATUS_SUCCESS,
				LMPM_SECURE_TIME_OUT);
	if (ret < 0) {
		reg = iwl_read_prph(trans,
				    LMPM_SECURE_BOOT_CPU1_STATUS_ADDR_B0);

		IWL_ERR(trans, "Timeout on secure boot process, reg = %x\n",
			reg);
		return ret;
	}

	return 0;
}

static int iwl_trans_pcie_start_fw(struct iwl_trans *trans,
				   const struct fw_img *fw, bool run_in_rfkill)
{
	struct iwl_trans_pcie *trans_pcie = IWL_TRANS_GET_PCIE_TRANS(trans);
	int ret;
	bool hw_rfkill;

	/* This may fail if AMT took ownership of the device */
	if (iwl_pcie_prepare_card_hw(trans)) {
		IWL_WARN(trans, "Exit HW not ready\n");
		return -EIO;
	}

	iwl_enable_rfkill_int(trans);

	/* If platform's RF_KILL switch is NOT set to KILL */
	hw_rfkill = iwl_is_rfkill_set(trans);
	if (hw_rfkill)
		set_bit(STATUS_RFKILL, &trans->status);
	else
		clear_bit(STATUS_RFKILL, &trans->status);
	iwl_trans_pcie_rf_kill(trans, hw_rfkill);
	if (hw_rfkill && !run_in_rfkill)
		return -ERFKILL;

	iwl_write32(trans, CSR_INT, 0xFFFFFFFF);

	ret = iwl_pcie_nic_init(trans);
	if (ret) {
		IWL_ERR(trans, "Unable to init nic\n");
		return ret;
	}

	/* init ref_count to 1 (should be cleared when ucode is loaded) */
	trans_pcie->ref_count = 1;

	/* make sure rfkill handshake bits are cleared */
	iwl_write32(trans, CSR_UCODE_DRV_GP1_CLR, CSR_UCODE_SW_BIT_RFKILL);
	iwl_write32(trans, CSR_UCODE_DRV_GP1_CLR,
		    CSR_UCODE_DRV_GP1_BIT_CMD_BLOCKED);

	/* clear (again), then enable host interrupts */
	iwl_write32(trans, CSR_INT, 0xFFFFFFFF);
	iwl_enable_interrupts(trans);

	/* really make sure rfkill handshake bits are cleared */
	iwl_write32(trans, CSR_UCODE_DRV_GP1_CLR, CSR_UCODE_SW_BIT_RFKILL);
	iwl_write32(trans, CSR_UCODE_DRV_GP1_CLR, CSR_UCODE_SW_BIT_RFKILL);

	/* Load the given image to the HW */
	if ((trans->cfg->device_family == IWL_DEVICE_FAMILY_8000) &&
	    (CSR_HW_REV_STEP(trans->hw_rev) != SILICON_A_STEP))
		return iwl_pcie_load_given_ucode_8000b(trans, fw);
	else
		return iwl_pcie_load_given_ucode(trans, fw);
}

static void iwl_trans_pcie_fw_alive(struct iwl_trans *trans, u32 scd_addr)
{
	iwl_pcie_reset_ict(trans);
	iwl_pcie_tx_start(trans, scd_addr);
}

static void iwl_trans_pcie_stop_device(struct iwl_trans *trans)
{
	struct iwl_trans_pcie *trans_pcie = IWL_TRANS_GET_PCIE_TRANS(trans);
	bool hw_rfkill, was_hw_rfkill;

	was_hw_rfkill = iwl_is_rfkill_set(trans);

	/* tell the device to stop sending interrupts */
	spin_lock(&trans_pcie->irq_lock);
	iwl_disable_interrupts(trans);
	spin_unlock(&trans_pcie->irq_lock);

	/* device going down, Stop using ICT table */
	iwl_pcie_disable_ict(trans);

	/*
	 * If a HW restart happens during firmware loading,
	 * then the firmware loading might call this function
	 * and later it might be called again due to the
	 * restart. So don't process again if the device is
	 * already dead.
	 */
	if (test_and_clear_bit(STATUS_DEVICE_ENABLED, &trans->status)) {
		IWL_DEBUG_INFO(trans, "DEVICE_ENABLED bit was set and is now cleared\n");
		iwl_pcie_tx_stop(trans);
		iwl_pcie_rx_stop(trans);

		/* Power-down device's busmaster DMA clocks */
		iwl_write_prph(trans, APMG_CLK_DIS_REG,
			       APMG_CLK_VAL_DMA_CLK_RQT);
		udelay(5);
	}

	/* Make sure (redundant) we've released our request to stay awake */
	iwl_clear_bit(trans, CSR_GP_CNTRL,
		      CSR_GP_CNTRL_REG_FLAG_MAC_ACCESS_REQ);

	/* Stop the device, and put it in low power state */
	iwl_pcie_apm_stop(trans, false);

	/* stop and reset the on-board processor */
	iwl_write32(trans, CSR_RESET, CSR_RESET_REG_FLAG_SW_RESET);
	udelay(20);

	/*
	 * Upon stop, the APM issues an interrupt if HW RF kill is set.
	 * This is a bug in certain verions of the hardware.
	 * Certain devices also keep sending HW RF kill interrupt all
	 * the time, unless the interrupt is ACKed even if the interrupt
	 * should be masked. Re-ACK all the interrupts here.
	 */
	spin_lock(&trans_pcie->irq_lock);
	iwl_disable_interrupts(trans);
	spin_unlock(&trans_pcie->irq_lock);


	/* clear all status bits */
	clear_bit(STATUS_SYNC_HCMD_ACTIVE, &trans->status);
	clear_bit(STATUS_INT_ENABLED, &trans->status);
	clear_bit(STATUS_TPOWER_PMI, &trans->status);
	clear_bit(STATUS_RFKILL, &trans->status);

	/*
	 * Even if we stop the HW, we still want the RF kill
	 * interrupt
	 */
	iwl_enable_rfkill_int(trans);

	/*
	 * Check again since the RF kill state may have changed while
	 * all the interrupts were disabled, in this case we couldn't
	 * receive the RF kill interrupt and update the state in the
	 * op_mode.
	 * Don't call the op_mode if the rkfill state hasn't changed.
	 * This allows the op_mode to call stop_device from the rfkill
	 * notification without endless recursion. Under very rare
	 * circumstances, we might have a small recursion if the rfkill
	 * state changed exactly now while we were called from stop_device.
	 * This is very unlikely but can happen and is supported.
	 */
	hw_rfkill = iwl_is_rfkill_set(trans);
	if (hw_rfkill)
		set_bit(STATUS_RFKILL, &trans->status);
	else
		clear_bit(STATUS_RFKILL, &trans->status);
	if (hw_rfkill != was_hw_rfkill)
		iwl_trans_pcie_rf_kill(trans, hw_rfkill);

	/* re-take ownership to prevent other users from stealing the deivce */
	iwl_pcie_prepare_card_hw(trans);
}

void iwl_trans_pcie_rf_kill(struct iwl_trans *trans, bool state)
{
	if (iwl_op_mode_hw_rf_kill(trans->op_mode, state))
		iwl_trans_pcie_stop_device(trans);
}

static void iwl_trans_pcie_d3_suspend(struct iwl_trans *trans, bool test)
{
	iwl_disable_interrupts(trans);

	/*
	 * in testing mode, the host stays awake and the
	 * hardware won't be reset (not even partially)
	 */
	if (test)
		return;

	iwl_pcie_disable_ict(trans);

	iwl_clear_bit(trans, CSR_GP_CNTRL,
		      CSR_GP_CNTRL_REG_FLAG_MAC_ACCESS_REQ);
	iwl_clear_bit(trans, CSR_GP_CNTRL,
		      CSR_GP_CNTRL_REG_FLAG_INIT_DONE);

	/*
	 * reset TX queues -- some of their registers reset during S3
	 * so if we don't reset everything here the D3 image would try
	 * to execute some invalid memory upon resume
	 */
	iwl_trans_pcie_tx_reset(trans);

	iwl_pcie_set_pwr(trans, true);
}

static int iwl_trans_pcie_d3_resume(struct iwl_trans *trans,
				    enum iwl_d3_status *status,
				    bool test)
{
	u32 val;
	int ret;

	if (test) {
		iwl_enable_interrupts(trans);
		*status = IWL_D3_STATUS_ALIVE;
		return 0;
	}

	/*
	 * Also enables interrupts - none will happen as the device doesn't
	 * know we're waking it up, only when the opmode actually tells it
	 * after this call.
	 */
	iwl_pcie_reset_ict(trans);

	iwl_set_bit(trans, CSR_GP_CNTRL, CSR_GP_CNTRL_REG_FLAG_MAC_ACCESS_REQ);
	iwl_set_bit(trans, CSR_GP_CNTRL, CSR_GP_CNTRL_REG_FLAG_INIT_DONE);

	if (trans->cfg->device_family == IWL_DEVICE_FAMILY_8000)
		udelay(2);

	ret = iwl_poll_bit(trans, CSR_GP_CNTRL,
			   CSR_GP_CNTRL_REG_FLAG_MAC_CLOCK_READY,
			   CSR_GP_CNTRL_REG_FLAG_MAC_CLOCK_READY,
			   25000);
	if (ret < 0) {
		IWL_ERR(trans, "Failed to resume the device (mac ready)\n");
		return ret;
	}

	iwl_pcie_set_pwr(trans, false);

	iwl_trans_pcie_tx_reset(trans);

	ret = iwl_pcie_rx_init(trans);
	if (ret) {
		IWL_ERR(trans, "Failed to resume the device (RX reset)\n");
		return ret;
	}

	val = iwl_read32(trans, CSR_RESET);
	if (val & CSR_RESET_REG_FLAG_NEVO_RESET)
		*status = IWL_D3_STATUS_RESET;
	else
		*status = IWL_D3_STATUS_ALIVE;

	return 0;
}

static int iwl_trans_pcie_start_hw(struct iwl_trans *trans)
{
	bool hw_rfkill;
	int err;

	err = iwl_pcie_prepare_card_hw(trans);
	if (err) {
		IWL_ERR(trans, "Error while preparing HW: %d\n", err);
		return err;
	}

	/* Reset the entire device */
	iwl_write32(trans, CSR_RESET, CSR_RESET_REG_FLAG_SW_RESET);

	usleep_range(10, 15);

	iwl_pcie_apm_init(trans);

	/* From now on, the op_mode will be kept updated about RF kill state */
	iwl_enable_rfkill_int(trans);

	hw_rfkill = iwl_is_rfkill_set(trans);
	if (hw_rfkill)
		set_bit(STATUS_RFKILL, &trans->status);
	else
		clear_bit(STATUS_RFKILL, &trans->status);
	iwl_trans_pcie_rf_kill(trans, hw_rfkill);

	return 0;
}

static void iwl_trans_pcie_op_mode_leave(struct iwl_trans *trans)
{
	struct iwl_trans_pcie *trans_pcie = IWL_TRANS_GET_PCIE_TRANS(trans);

	/* disable interrupts - don't enable HW RF kill interrupt */
	spin_lock(&trans_pcie->irq_lock);
	iwl_disable_interrupts(trans);
	spin_unlock(&trans_pcie->irq_lock);

	iwl_pcie_apm_stop(trans, true);

	spin_lock(&trans_pcie->irq_lock);
	iwl_disable_interrupts(trans);
	spin_unlock(&trans_pcie->irq_lock);

	iwl_pcie_disable_ict(trans);
}

static void iwl_trans_pcie_write8(struct iwl_trans *trans, u32 ofs, u8 val)
{
	writeb(val, IWL_TRANS_GET_PCIE_TRANS(trans)->hw_base + ofs);
}

static void iwl_trans_pcie_write32(struct iwl_trans *trans, u32 ofs, u32 val)
{
	writel(val, IWL_TRANS_GET_PCIE_TRANS(trans)->hw_base + ofs);
}

static u32 iwl_trans_pcie_read32(struct iwl_trans *trans, u32 ofs)
{
	return readl(IWL_TRANS_GET_PCIE_TRANS(trans)->hw_base + ofs);
}

static u32 iwl_trans_pcie_read_prph(struct iwl_trans *trans, u32 reg)
{
	iwl_trans_pcie_write32(trans, HBUS_TARG_PRPH_RADDR,
			       ((reg & 0x000FFFFF) | (3 << 24)));
	return iwl_trans_pcie_read32(trans, HBUS_TARG_PRPH_RDAT);
}

static void iwl_trans_pcie_write_prph(struct iwl_trans *trans, u32 addr,
				      u32 val)
{
	iwl_trans_pcie_write32(trans, HBUS_TARG_PRPH_WADDR,
			       ((addr & 0x000FFFFF) | (3 << 24)));
	iwl_trans_pcie_write32(trans, HBUS_TARG_PRPH_WDAT, val);
}

static int iwl_pcie_dummy_napi_poll(struct napi_struct *napi, int budget)
{
	WARN_ON(1);
	return 0;
}

static void iwl_trans_pcie_configure(struct iwl_trans *trans,
				     const struct iwl_trans_config *trans_cfg)
{
	struct iwl_trans_pcie *trans_pcie = IWL_TRANS_GET_PCIE_TRANS(trans);

	trans_pcie->cmd_queue = trans_cfg->cmd_queue;
	trans_pcie->cmd_fifo = trans_cfg->cmd_fifo;
	if (WARN_ON(trans_cfg->n_no_reclaim_cmds > MAX_NO_RECLAIM_CMDS))
		trans_pcie->n_no_reclaim_cmds = 0;
	else
		trans_pcie->n_no_reclaim_cmds = trans_cfg->n_no_reclaim_cmds;
	if (trans_pcie->n_no_reclaim_cmds)
		memcpy(trans_pcie->no_reclaim_cmds, trans_cfg->no_reclaim_cmds,
		       trans_pcie->n_no_reclaim_cmds * sizeof(u8));

	trans_pcie->rx_buf_size_8k = trans_cfg->rx_buf_size_8k;
	if (trans_pcie->rx_buf_size_8k)
		trans_pcie->rx_page_order = get_order(8 * 1024);
	else
		trans_pcie->rx_page_order = get_order(4 * 1024);

	trans_pcie->wd_timeout =
		msecs_to_jiffies(trans_cfg->queue_watchdog_timeout);

	trans_pcie->command_names = trans_cfg->command_names;
	trans_pcie->bc_table_dword = trans_cfg->bc_table_dword;
	trans_pcie->scd_set_active = trans_cfg->scd_set_active;

	/* Initialize NAPI here - it should be before registering to mac80211
	 * in the opmode but after the HW struct is allocated.
	 * As this function may be called again in some corner cases don't
	 * do anything if NAPI was already initialized.
	 */
	if (!trans_pcie->napi.poll && trans->op_mode->ops->napi_add) {
		init_dummy_netdev(&trans_pcie->napi_dev);
		iwl_op_mode_napi_add(trans->op_mode, &trans_pcie->napi,
				     &trans_pcie->napi_dev,
				     iwl_pcie_dummy_napi_poll, 64);
	}
}

void iwl_trans_pcie_free(struct iwl_trans *trans)
{
	struct iwl_trans_pcie *trans_pcie = IWL_TRANS_GET_PCIE_TRANS(trans);

	synchronize_irq(trans_pcie->pci_dev->irq);

	iwl_pcie_tx_free(trans);
	iwl_pcie_rx_free(trans);

	free_irq(trans_pcie->pci_dev->irq, trans);
	iwl_pcie_free_ict(trans);

	pci_disable_msi(trans_pcie->pci_dev);
	iounmap(trans_pcie->hw_base);
	pci_release_regions(trans_pcie->pci_dev);
	pci_disable_device(trans_pcie->pci_dev);
	kmem_cache_destroy(trans->dev_cmd_pool);

	if (trans_pcie->napi.poll)
		netif_napi_del(&trans_pcie->napi);

	iwl_pcie_free_fw_monitor(trans);

	kfree(trans);
}

static void iwl_trans_pcie_set_pmi(struct iwl_trans *trans, bool state)
{
	if (state)
		set_bit(STATUS_TPOWER_PMI, &trans->status);
	else
		clear_bit(STATUS_TPOWER_PMI, &trans->status);
}

static bool iwl_trans_pcie_grab_nic_access(struct iwl_trans *trans, bool silent,
						unsigned long *flags)
{
	int ret;
	struct iwl_trans_pcie *trans_pcie = IWL_TRANS_GET_PCIE_TRANS(trans);

	spin_lock_irqsave(&trans_pcie->reg_lock, *flags);

	if (trans_pcie->cmd_in_flight)
		goto out;

	/* this bit wakes up the NIC */
	__iwl_trans_pcie_set_bit(trans, CSR_GP_CNTRL,
				 CSR_GP_CNTRL_REG_FLAG_MAC_ACCESS_REQ);
	if (trans->cfg->device_family == IWL_DEVICE_FAMILY_8000)
		udelay(2);

	/*
	 * These bits say the device is running, and should keep running for
	 * at least a short while (at least as long as MAC_ACCESS_REQ stays 1),
	 * but they do not indicate that embedded SRAM is restored yet;
	 * 3945 and 4965 have volatile SRAM, and must save/restore contents
	 * to/from host DRAM when sleeping/waking for power-saving.
	 * Each direction takes approximately 1/4 millisecond; with this
	 * overhead, it's a good idea to grab and hold MAC_ACCESS_REQUEST if a
	 * series of register accesses are expected (e.g. reading Event Log),
	 * to keep device from sleeping.
	 *
	 * CSR_UCODE_DRV_GP1 register bit MAC_SLEEP == 0 indicates that
	 * SRAM is okay/restored.  We don't check that here because this call
	 * is just for hardware register access; but GP1 MAC_SLEEP check is a
	 * good idea before accessing 3945/4965 SRAM (e.g. reading Event Log).
	 *
	 * 5000 series and later (including 1000 series) have non-volatile SRAM,
	 * and do not save/restore SRAM when power cycling.
	 */
	ret = iwl_poll_bit(trans, CSR_GP_CNTRL,
			   CSR_GP_CNTRL_REG_VAL_MAC_ACCESS_EN,
			   (CSR_GP_CNTRL_REG_FLAG_MAC_CLOCK_READY |
			    CSR_GP_CNTRL_REG_FLAG_GOING_TO_SLEEP), 15000);
	if (unlikely(ret < 0)) {
		iwl_write32(trans, CSR_RESET, CSR_RESET_REG_FLAG_FORCE_NMI);
		if (!silent) {
			u32 val = iwl_read32(trans, CSR_GP_CNTRL);
			WARN_ONCE(1,
				  "Timeout waiting for hardware access (CSR_GP_CNTRL 0x%08x)\n",
				  val);
			spin_unlock_irqrestore(&trans_pcie->reg_lock, *flags);
			return false;
		}
	}

out:
	/*
	 * Fool sparse by faking we release the lock - sparse will
	 * track nic_access anyway.
	 */
	__release(&trans_pcie->reg_lock);
	return true;
}

static void iwl_trans_pcie_release_nic_access(struct iwl_trans *trans,
					      unsigned long *flags)
{
	struct iwl_trans_pcie *trans_pcie = IWL_TRANS_GET_PCIE_TRANS(trans);

	lockdep_assert_held(&trans_pcie->reg_lock);

	/*
	 * Fool sparse by faking we acquiring the lock - sparse will
	 * track nic_access anyway.
	 */
	__acquire(&trans_pcie->reg_lock);

	if (trans_pcie->cmd_in_flight)
		goto out;

	__iwl_trans_pcie_clear_bit(trans, CSR_GP_CNTRL,
				   CSR_GP_CNTRL_REG_FLAG_MAC_ACCESS_REQ);
	/*
	 * Above we read the CSR_GP_CNTRL register, which will flush
	 * any previous writes, but we need the write that clears the
	 * MAC_ACCESS_REQ bit to be performed before any other writes
	 * scheduled on different CPUs (after we drop reg_lock).
	 */
	mmiowb();
out:
	spin_unlock_irqrestore(&trans_pcie->reg_lock, *flags);
}

static int iwl_trans_pcie_read_mem(struct iwl_trans *trans, u32 addr,
				   void *buf, int dwords)
{
	unsigned long flags;
	int offs, ret = 0;
	u32 *vals = buf;

	if (iwl_trans_grab_nic_access(trans, false, &flags)) {
		iwl_write32(trans, HBUS_TARG_MEM_RADDR, addr);
		for (offs = 0; offs < dwords; offs++)
			vals[offs] = iwl_read32(trans, HBUS_TARG_MEM_RDAT);
		iwl_trans_release_nic_access(trans, &flags);
	} else {
		ret = -EBUSY;
	}
	return ret;
}

static int iwl_trans_pcie_write_mem(struct iwl_trans *trans, u32 addr,
				    const void *buf, int dwords)
{
	unsigned long flags;
	int offs, ret = 0;
	const u32 *vals = buf;

	if (iwl_trans_grab_nic_access(trans, false, &flags)) {
		iwl_write32(trans, HBUS_TARG_MEM_WADDR, addr);
		for (offs = 0; offs < dwords; offs++)
			iwl_write32(trans, HBUS_TARG_MEM_WDAT,
				    vals ? vals[offs] : 0);
		iwl_trans_release_nic_access(trans, &flags);
	} else {
		ret = -EBUSY;
	}
	return ret;
}

#define IWL_FLUSH_WAIT_MS	2000

static int iwl_trans_pcie_wait_txq_empty(struct iwl_trans *trans, u32 txq_bm)
{
	struct iwl_trans_pcie *trans_pcie = IWL_TRANS_GET_PCIE_TRANS(trans);
	struct iwl_txq *txq;
	struct iwl_queue *q;
	int cnt;
	unsigned long now = jiffies;
	u32 scd_sram_addr;
	u8 buf[16];
	int ret = 0;

	/* waiting for all the tx frames complete might take a while */
	for (cnt = 0; cnt < trans->cfg->base_params->num_of_queues; cnt++) {
		u8 wr_ptr;

		if (cnt == trans_pcie->cmd_queue)
			continue;
		if (!test_bit(cnt, trans_pcie->queue_used))
			continue;
		if (!(BIT(cnt) & txq_bm))
			continue;

		IWL_DEBUG_TX_QUEUES(trans, "Emptying queue %d...\n", cnt);
		txq = &trans_pcie->txq[cnt];
		q = &txq->q;
		wr_ptr = ACCESS_ONCE(q->write_ptr);

		while (q->read_ptr != ACCESS_ONCE(q->write_ptr) &&
		       !time_after(jiffies,
				   now + msecs_to_jiffies(IWL_FLUSH_WAIT_MS))) {
			u8 write_ptr = ACCESS_ONCE(q->write_ptr);

			if (WARN_ONCE(wr_ptr != write_ptr,
				      "WR pointer moved while flushing %d -> %d\n",
				      wr_ptr, write_ptr))
				return -ETIMEDOUT;
			msleep(1);
		}

		if (q->read_ptr != q->write_ptr) {
			IWL_ERR(trans,
				"fail to flush all tx fifo queues Q %d\n", cnt);
			ret = -ETIMEDOUT;
			break;
		}
		IWL_DEBUG_TX_QUEUES(trans, "Queue %d is now empty.\n", cnt);
	}

	if (!ret)
		return 0;

	IWL_ERR(trans, "Current SW read_ptr %d write_ptr %d\n",
		txq->q.read_ptr, txq->q.write_ptr);

	scd_sram_addr = trans_pcie->scd_base_addr +
			SCD_TX_STTS_QUEUE_OFFSET(txq->q.id);
	iwl_trans_read_mem_bytes(trans, scd_sram_addr, buf, sizeof(buf));

	iwl_print_hex_error(trans, buf, sizeof(buf));

	for (cnt = 0; cnt < FH_TCSR_CHNL_NUM; cnt++)
		IWL_ERR(trans, "FH TRBs(%d) = 0x%08x\n", cnt,
			iwl_read_direct32(trans, FH_TX_TRB_REG(cnt)));

	for (cnt = 0; cnt < trans->cfg->base_params->num_of_queues; cnt++) {
		u32 status = iwl_read_prph(trans, SCD_QUEUE_STATUS_BITS(cnt));
		u8 fifo = (status >> SCD_QUEUE_STTS_REG_POS_TXF) & 0x7;
		bool active = !!(status & BIT(SCD_QUEUE_STTS_REG_POS_ACTIVE));
		u32 tbl_dw =
			iwl_trans_read_mem32(trans, trans_pcie->scd_base_addr +
					     SCD_TRANS_TBL_OFFSET_QUEUE(cnt));

		if (cnt & 0x1)
			tbl_dw = (tbl_dw & 0xFFFF0000) >> 16;
		else
			tbl_dw = tbl_dw & 0x0000FFFF;

		IWL_ERR(trans,
			"Q %d is %sactive and mapped to fifo %d ra_tid 0x%04x [%d,%d]\n",
			cnt, active ? "" : "in", fifo, tbl_dw,
			iwl_read_prph(trans, SCD_QUEUE_RDPTR(cnt)) &
				(TFD_QUEUE_SIZE_MAX - 1),
			iwl_read_prph(trans, SCD_QUEUE_WRPTR(cnt)));
	}

	return ret;
}

static void iwl_trans_pcie_set_bits_mask(struct iwl_trans *trans, u32 reg,
					 u32 mask, u32 value)
{
	struct iwl_trans_pcie *trans_pcie = IWL_TRANS_GET_PCIE_TRANS(trans);
	unsigned long flags;

	spin_lock_irqsave(&trans_pcie->reg_lock, flags);
	__iwl_trans_pcie_set_bits_mask(trans, reg, mask, value);
	spin_unlock_irqrestore(&trans_pcie->reg_lock, flags);
}

void iwl_trans_pcie_ref(struct iwl_trans *trans)
{
	struct iwl_trans_pcie *trans_pcie = IWL_TRANS_GET_PCIE_TRANS(trans);
	unsigned long flags;

	if (iwlwifi_mod_params.d0i3_disable)
		return;

	spin_lock_irqsave(&trans_pcie->ref_lock, flags);
	IWL_DEBUG_RPM(trans, "ref_counter: %d\n", trans_pcie->ref_count);
	trans_pcie->ref_count++;
	spin_unlock_irqrestore(&trans_pcie->ref_lock, flags);
}

void iwl_trans_pcie_unref(struct iwl_trans *trans)
{
	struct iwl_trans_pcie *trans_pcie = IWL_TRANS_GET_PCIE_TRANS(trans);
	unsigned long flags;

	if (iwlwifi_mod_params.d0i3_disable)
		return;

	spin_lock_irqsave(&trans_pcie->ref_lock, flags);
	IWL_DEBUG_RPM(trans, "ref_counter: %d\n", trans_pcie->ref_count);
	if (WARN_ON_ONCE(trans_pcie->ref_count == 0)) {
		spin_unlock_irqrestore(&trans_pcie->ref_lock, flags);
		return;
	}
	trans_pcie->ref_count--;
	spin_unlock_irqrestore(&trans_pcie->ref_lock, flags);
}

static const char *get_csr_string(int cmd)
{
#define IWL_CMD(x) case x: return #x
	switch (cmd) {
	IWL_CMD(CSR_HW_IF_CONFIG_REG);
	IWL_CMD(CSR_INT_COALESCING);
	IWL_CMD(CSR_INT);
	IWL_CMD(CSR_INT_MASK);
	IWL_CMD(CSR_FH_INT_STATUS);
	IWL_CMD(CSR_GPIO_IN);
	IWL_CMD(CSR_RESET);
	IWL_CMD(CSR_GP_CNTRL);
	IWL_CMD(CSR_HW_REV);
	IWL_CMD(CSR_EEPROM_REG);
	IWL_CMD(CSR_EEPROM_GP);
	IWL_CMD(CSR_OTP_GP_REG);
	IWL_CMD(CSR_GIO_REG);
	IWL_CMD(CSR_GP_UCODE_REG);
	IWL_CMD(CSR_GP_DRIVER_REG);
	IWL_CMD(CSR_UCODE_DRV_GP1);
	IWL_CMD(CSR_UCODE_DRV_GP2);
	IWL_CMD(CSR_LED_REG);
	IWL_CMD(CSR_DRAM_INT_TBL_REG);
	IWL_CMD(CSR_GIO_CHICKEN_BITS);
	IWL_CMD(CSR_ANA_PLL_CFG);
	IWL_CMD(CSR_HW_REV_WA_REG);
	IWL_CMD(CSR_MONITOR_STATUS_REG);
	IWL_CMD(CSR_DBG_HPET_MEM_REG);
	default:
		return "UNKNOWN";
	}
#undef IWL_CMD
}

void iwl_pcie_dump_csr(struct iwl_trans *trans)
{
	int i;
	static const u32 csr_tbl[] = {
		CSR_HW_IF_CONFIG_REG,
		CSR_INT_COALESCING,
		CSR_INT,
		CSR_INT_MASK,
		CSR_FH_INT_STATUS,
		CSR_GPIO_IN,
		CSR_RESET,
		CSR_GP_CNTRL,
		CSR_HW_REV,
		CSR_EEPROM_REG,
		CSR_EEPROM_GP,
		CSR_OTP_GP_REG,
		CSR_GIO_REG,
		CSR_GP_UCODE_REG,
		CSR_GP_DRIVER_REG,
		CSR_UCODE_DRV_GP1,
		CSR_UCODE_DRV_GP2,
		CSR_LED_REG,
		CSR_DRAM_INT_TBL_REG,
		CSR_GIO_CHICKEN_BITS,
		CSR_ANA_PLL_CFG,
		CSR_MONITOR_STATUS_REG,
		CSR_HW_REV_WA_REG,
		CSR_DBG_HPET_MEM_REG
	};
	IWL_ERR(trans, "CSR values:\n");
	IWL_ERR(trans, "(2nd byte of CSR_INT_COALESCING is "
		"CSR_INT_PERIODIC_REG)\n");
	for (i = 0; i <  ARRAY_SIZE(csr_tbl); i++) {
		IWL_ERR(trans, "  %25s: 0X%08x\n",
			get_csr_string(csr_tbl[i]),
			iwl_read32(trans, csr_tbl[i]));
	}
}

#ifdef CONFIG_IWLWIFI_DEBUGFS
/* create and remove of files */
#define DEBUGFS_ADD_FILE(name, parent, mode) do {			\
	if (!debugfs_create_file(#name, mode, parent, trans,		\
				 &iwl_dbgfs_##name##_ops))		\
		goto err;						\
} while (0)

/* file operation */
#define DEBUGFS_READ_FILE_OPS(name)					\
static const struct file_operations iwl_dbgfs_##name##_ops = {		\
	.read = iwl_dbgfs_##name##_read,				\
	.open = simple_open,						\
	.llseek = generic_file_llseek,					\
};

#define DEBUGFS_WRITE_FILE_OPS(name)                                    \
static const struct file_operations iwl_dbgfs_##name##_ops = {          \
	.write = iwl_dbgfs_##name##_write,                              \
	.open = simple_open,						\
	.llseek = generic_file_llseek,					\
};

#define DEBUGFS_READ_WRITE_FILE_OPS(name)				\
static const struct file_operations iwl_dbgfs_##name##_ops = {		\
	.write = iwl_dbgfs_##name##_write,				\
	.read = iwl_dbgfs_##name##_read,				\
	.open = simple_open,						\
	.llseek = generic_file_llseek,					\
};

static ssize_t iwl_dbgfs_tx_queue_read(struct file *file,
				       char __user *user_buf,
				       size_t count, loff_t *ppos)
{
	struct iwl_trans *trans = file->private_data;
	struct iwl_trans_pcie *trans_pcie = IWL_TRANS_GET_PCIE_TRANS(trans);
	struct iwl_txq *txq;
	struct iwl_queue *q;
	char *buf;
	int pos = 0;
	int cnt;
	int ret;
	size_t bufsz;

	bufsz = sizeof(char) * 64 * trans->cfg->base_params->num_of_queues;

	if (!trans_pcie->txq)
		return -EAGAIN;

	buf = kzalloc(bufsz, GFP_KERNEL);
	if (!buf)
		return -ENOMEM;

	for (cnt = 0; cnt < trans->cfg->base_params->num_of_queues; cnt++) {
		txq = &trans_pcie->txq[cnt];
		q = &txq->q;
		pos += scnprintf(buf + pos, bufsz - pos,
				"hwq %.2d: read=%u write=%u use=%d stop=%d need_update=%d%s\n",
				cnt, q->read_ptr, q->write_ptr,
				!!test_bit(cnt, trans_pcie->queue_used),
				 !!test_bit(cnt, trans_pcie->queue_stopped),
				 txq->need_update,
				 (cnt == trans_pcie->cmd_queue ? " HCMD" : ""));
	}
	ret = simple_read_from_buffer(user_buf, count, ppos, buf, pos);
	kfree(buf);
	return ret;
}

static ssize_t iwl_dbgfs_rx_queue_read(struct file *file,
				       char __user *user_buf,
				       size_t count, loff_t *ppos)
{
	struct iwl_trans *trans = file->private_data;
	struct iwl_trans_pcie *trans_pcie = IWL_TRANS_GET_PCIE_TRANS(trans);
	struct iwl_rxq *rxq = &trans_pcie->rxq;
	char buf[256];
	int pos = 0;
	const size_t bufsz = sizeof(buf);

	pos += scnprintf(buf + pos, bufsz - pos, "read: %u\n",
						rxq->read);
	pos += scnprintf(buf + pos, bufsz - pos, "write: %u\n",
						rxq->write);
	pos += scnprintf(buf + pos, bufsz - pos, "write_actual: %u\n",
						rxq->write_actual);
	pos += scnprintf(buf + pos, bufsz - pos, "need_update: %d\n",
						rxq->need_update);
	pos += scnprintf(buf + pos, bufsz - pos, "free_count: %u\n",
						rxq->free_count);
	if (rxq->rb_stts) {
		pos += scnprintf(buf + pos, bufsz - pos, "closed_rb_num: %u\n",
			 le16_to_cpu(rxq->rb_stts->closed_rb_num) &  0x0FFF);
	} else {
		pos += scnprintf(buf + pos, bufsz - pos,
					"closed_rb_num: Not Allocated\n");
	}
	return simple_read_from_buffer(user_buf, count, ppos, buf, pos);
}

static ssize_t iwl_dbgfs_interrupt_read(struct file *file,
					char __user *user_buf,
					size_t count, loff_t *ppos)
{
	struct iwl_trans *trans = file->private_data;
	struct iwl_trans_pcie *trans_pcie = IWL_TRANS_GET_PCIE_TRANS(trans);
	struct isr_statistics *isr_stats = &trans_pcie->isr_stats;

	int pos = 0;
	char *buf;
	int bufsz = 24 * 64; /* 24 items * 64 char per item */
	ssize_t ret;

	buf = kzalloc(bufsz, GFP_KERNEL);
	if (!buf)
		return -ENOMEM;

	pos += scnprintf(buf + pos, bufsz - pos,
			"Interrupt Statistics Report:\n");

	pos += scnprintf(buf + pos, bufsz - pos, "HW Error:\t\t\t %u\n",
		isr_stats->hw);
	pos += scnprintf(buf + pos, bufsz - pos, "SW Error:\t\t\t %u\n",
		isr_stats->sw);
	if (isr_stats->sw || isr_stats->hw) {
		pos += scnprintf(buf + pos, bufsz - pos,
			"\tLast Restarting Code:  0x%X\n",
			isr_stats->err_code);
	}
#ifdef CONFIG_IWLWIFI_DEBUG
	pos += scnprintf(buf + pos, bufsz - pos, "Frame transmitted:\t\t %u\n",
		isr_stats->sch);
	pos += scnprintf(buf + pos, bufsz - pos, "Alive interrupt:\t\t %u\n",
		isr_stats->alive);
#endif
	pos += scnprintf(buf + pos, bufsz - pos,
		"HW RF KILL switch toggled:\t %u\n", isr_stats->rfkill);

	pos += scnprintf(buf + pos, bufsz - pos, "CT KILL:\t\t\t %u\n",
		isr_stats->ctkill);

	pos += scnprintf(buf + pos, bufsz - pos, "Wakeup Interrupt:\t\t %u\n",
		isr_stats->wakeup);

	pos += scnprintf(buf + pos, bufsz - pos,
		"Rx command responses:\t\t %u\n", isr_stats->rx);

	pos += scnprintf(buf + pos, bufsz - pos, "Tx/FH interrupt:\t\t %u\n",
		isr_stats->tx);

	pos += scnprintf(buf + pos, bufsz - pos, "Unexpected INTA:\t\t %u\n",
		isr_stats->unhandled);

	ret = simple_read_from_buffer(user_buf, count, ppos, buf, pos);
	kfree(buf);
	return ret;
}

static ssize_t iwl_dbgfs_interrupt_write(struct file *file,
					 const char __user *user_buf,
					 size_t count, loff_t *ppos)
{
	struct iwl_trans *trans = file->private_data;
	struct iwl_trans_pcie *trans_pcie = IWL_TRANS_GET_PCIE_TRANS(trans);
	struct isr_statistics *isr_stats = &trans_pcie->isr_stats;

	char buf[8];
	int buf_size;
	u32 reset_flag;

	memset(buf, 0, sizeof(buf));
	buf_size = min(count, sizeof(buf) -  1);
	if (copy_from_user(buf, user_buf, buf_size))
		return -EFAULT;
	if (sscanf(buf, "%x", &reset_flag) != 1)
		return -EFAULT;
	if (reset_flag == 0)
		memset(isr_stats, 0, sizeof(*isr_stats));

	return count;
}

static ssize_t iwl_dbgfs_csr_write(struct file *file,
				   const char __user *user_buf,
				   size_t count, loff_t *ppos)
{
	struct iwl_trans *trans = file->private_data;
	char buf[8];
	int buf_size;
	int csr;

	memset(buf, 0, sizeof(buf));
	buf_size = min(count, sizeof(buf) -  1);
	if (copy_from_user(buf, user_buf, buf_size))
		return -EFAULT;
	if (sscanf(buf, "%d", &csr) != 1)
		return -EFAULT;

	iwl_pcie_dump_csr(trans);

	return count;
}

static ssize_t iwl_dbgfs_fh_reg_read(struct file *file,
				     char __user *user_buf,
				     size_t count, loff_t *ppos)
{
	struct iwl_trans *trans = file->private_data;
	char *buf = NULL;
	ssize_t ret;

	ret = iwl_dump_fh(trans, &buf);
	if (ret < 0)
		return ret;
	if (!buf)
		return -EINVAL;
	ret = simple_read_from_buffer(user_buf, count, ppos, buf, ret);
	kfree(buf);
	return ret;
}

DEBUGFS_READ_WRITE_FILE_OPS(interrupt);
DEBUGFS_READ_FILE_OPS(fh_reg);
DEBUGFS_READ_FILE_OPS(rx_queue);
DEBUGFS_READ_FILE_OPS(tx_queue);
DEBUGFS_WRITE_FILE_OPS(csr);

/*
 * Create the debugfs files and directories
 *
 */
static int iwl_trans_pcie_dbgfs_register(struct iwl_trans *trans,
					 struct dentry *dir)
{
	DEBUGFS_ADD_FILE(rx_queue, dir, S_IRUSR);
	DEBUGFS_ADD_FILE(tx_queue, dir, S_IRUSR);
	DEBUGFS_ADD_FILE(interrupt, dir, S_IWUSR | S_IRUSR);
	DEBUGFS_ADD_FILE(csr, dir, S_IWUSR);
	DEBUGFS_ADD_FILE(fh_reg, dir, S_IRUSR);
	return 0;

err:
	IWL_ERR(trans, "failed to create the trans debugfs entry\n");
	return -ENOMEM;
}
#else
static int iwl_trans_pcie_dbgfs_register(struct iwl_trans *trans,
					 struct dentry *dir)
{
	return 0;
}
#endif /*CONFIG_IWLWIFI_DEBUGFS */

static u32 iwl_trans_pcie_get_cmdlen(struct iwl_tfd *tfd)
{
	u32 cmdlen = 0;
	int i;

	for (i = 0; i < IWL_NUM_OF_TBS; i++)
		cmdlen += iwl_pcie_tfd_tb_get_len(tfd, i);

	return cmdlen;
}

static const struct {
	u32 start, end;
} iwl_prph_dump_addr[] = {
	{ .start = 0x00a00000, .end = 0x00a00000 },
	{ .start = 0x00a0000c, .end = 0x00a00024 },
	{ .start = 0x00a0002c, .end = 0x00a0003c },
	{ .start = 0x00a00410, .end = 0x00a00418 },
	{ .start = 0x00a00420, .end = 0x00a00420 },
	{ .start = 0x00a00428, .end = 0x00a00428 },
	{ .start = 0x00a00430, .end = 0x00a0043c },
	{ .start = 0x00a00444, .end = 0x00a00444 },
	{ .start = 0x00a004c0, .end = 0x00a004cc },
	{ .start = 0x00a004d8, .end = 0x00a004d8 },
	{ .start = 0x00a004e0, .end = 0x00a004f0 },
	{ .start = 0x00a00840, .end = 0x00a00840 },
	{ .start = 0x00a00850, .end = 0x00a00858 },
	{ .start = 0x00a01004, .end = 0x00a01008 },
	{ .start = 0x00a01010, .end = 0x00a01010 },
	{ .start = 0x00a01018, .end = 0x00a01018 },
	{ .start = 0x00a01024, .end = 0x00a01024 },
	{ .start = 0x00a0102c, .end = 0x00a01034 },
	{ .start = 0x00a0103c, .end = 0x00a01040 },
	{ .start = 0x00a01048, .end = 0x00a01094 },
	{ .start = 0x00a01c00, .end = 0x00a01c20 },
	{ .start = 0x00a01c58, .end = 0x00a01c58 },
	{ .start = 0x00a01c7c, .end = 0x00a01c7c },
	{ .start = 0x00a01c28, .end = 0x00a01c54 },
	{ .start = 0x00a01c5c, .end = 0x00a01c5c },
	{ .start = 0x00a01c84, .end = 0x00a01c84 },
	{ .start = 0x00a01ce0, .end = 0x00a01d0c },
	{ .start = 0x00a01d18, .end = 0x00a01d20 },
	{ .start = 0x00a01d2c, .end = 0x00a01d30 },
	{ .start = 0x00a01d40, .end = 0x00a01d5c },
	{ .start = 0x00a01d80, .end = 0x00a01d80 },
	{ .start = 0x00a01d98, .end = 0x00a01d98 },
	{ .start = 0x00a01dc0, .end = 0x00a01dfc },
	{ .start = 0x00a01e00, .end = 0x00a01e2c },
	{ .start = 0x00a01e40, .end = 0x00a01e60 },
	{ .start = 0x00a01e84, .end = 0x00a01e90 },
	{ .start = 0x00a01e9c, .end = 0x00a01ec4 },
	{ .start = 0x00a01ed0, .end = 0x00a01ed0 },
	{ .start = 0x00a01f00, .end = 0x00a01f14 },
	{ .start = 0x00a01f44, .end = 0x00a01f58 },
	{ .start = 0x00a01f80, .end = 0x00a01fa8 },
	{ .start = 0x00a01fb0, .end = 0x00a01fbc },
	{ .start = 0x00a01ff8, .end = 0x00a01ffc },
	{ .start = 0x00a02000, .end = 0x00a02048 },
	{ .start = 0x00a02068, .end = 0x00a020f0 },
	{ .start = 0x00a02100, .end = 0x00a02118 },
	{ .start = 0x00a02140, .end = 0x00a0214c },
	{ .start = 0x00a02168, .end = 0x00a0218c },
	{ .start = 0x00a021c0, .end = 0x00a021c0 },
	{ .start = 0x00a02400, .end = 0x00a02410 },
	{ .start = 0x00a02418, .end = 0x00a02420 },
	{ .start = 0x00a02428, .end = 0x00a0242c },
	{ .start = 0x00a02434, .end = 0x00a02434 },
	{ .start = 0x00a02440, .end = 0x00a02460 },
	{ .start = 0x00a02468, .end = 0x00a024b0 },
	{ .start = 0x00a024c8, .end = 0x00a024cc },
	{ .start = 0x00a02500, .end = 0x00a02504 },
	{ .start = 0x00a0250c, .end = 0x00a02510 },
	{ .start = 0x00a02540, .end = 0x00a02554 },
	{ .start = 0x00a02580, .end = 0x00a025f4 },
	{ .start = 0x00a02600, .end = 0x00a0260c },
	{ .start = 0x00a02648, .end = 0x00a02650 },
	{ .start = 0x00a02680, .end = 0x00a02680 },
	{ .start = 0x00a026c0, .end = 0x00a026d0 },
	{ .start = 0x00a02700, .end = 0x00a0270c },
	{ .start = 0x00a02804, .end = 0x00a02804 },
	{ .start = 0x00a02818, .end = 0x00a0281c },
	{ .start = 0x00a02c00, .end = 0x00a02db4 },
	{ .start = 0x00a02df4, .end = 0x00a02fb0 },
	{ .start = 0x00a03000, .end = 0x00a03014 },
	{ .start = 0x00a0301c, .end = 0x00a0302c },
	{ .start = 0x00a03034, .end = 0x00a03038 },
	{ .start = 0x00a03040, .end = 0x00a03048 },
	{ .start = 0x00a03060, .end = 0x00a03068 },
	{ .start = 0x00a03070, .end = 0x00a03074 },
	{ .start = 0x00a0307c, .end = 0x00a0307c },
	{ .start = 0x00a03080, .end = 0x00a03084 },
	{ .start = 0x00a0308c, .end = 0x00a03090 },
	{ .start = 0x00a03098, .end = 0x00a03098 },
	{ .start = 0x00a030a0, .end = 0x00a030a0 },
	{ .start = 0x00a030a8, .end = 0x00a030b4 },
	{ .start = 0x00a030bc, .end = 0x00a030bc },
	{ .start = 0x00a030c0, .end = 0x00a0312c },
	{ .start = 0x00a03c00, .end = 0x00a03c5c },
	{ .start = 0x00a04400, .end = 0x00a04454 },
	{ .start = 0x00a04460, .end = 0x00a04474 },
	{ .start = 0x00a044c0, .end = 0x00a044ec },
	{ .start = 0x00a04500, .end = 0x00a04504 },
	{ .start = 0x00a04510, .end = 0x00a04538 },
	{ .start = 0x00a04540, .end = 0x00a04548 },
	{ .start = 0x00a04560, .end = 0x00a0457c },
	{ .start = 0x00a04590, .end = 0x00a04598 },
	{ .start = 0x00a045c0, .end = 0x00a045f4 },
};

static u32 iwl_trans_pcie_dump_prph(struct iwl_trans *trans,
				    struct iwl_fw_error_dump_data **data)
{
	struct iwl_fw_error_dump_prph *prph;
	unsigned long flags;
	u32 prph_len = 0, i;

	if (!iwl_trans_grab_nic_access(trans, false, &flags))
		return 0;

	for (i = 0; i < ARRAY_SIZE(iwl_prph_dump_addr); i++) {
		/* The range includes both boundaries */
		int num_bytes_in_chunk = iwl_prph_dump_addr[i].end -
			 iwl_prph_dump_addr[i].start + 4;
		int reg;
		__le32 *val;

		prph_len += sizeof(**data) + sizeof(*prph) + num_bytes_in_chunk;

		(*data)->type = cpu_to_le32(IWL_FW_ERROR_DUMP_PRPH);
		(*data)->len = cpu_to_le32(sizeof(*prph) +
					num_bytes_in_chunk);
		prph = (void *)(*data)->data;
		prph->prph_start = cpu_to_le32(iwl_prph_dump_addr[i].start);
		val = (void *)prph->data;

		for (reg = iwl_prph_dump_addr[i].start;
		     reg <= iwl_prph_dump_addr[i].end;
		     reg += 4)
			*val++ = cpu_to_le32(iwl_trans_pcie_read_prph(trans,
								      reg));
		*data = iwl_fw_error_next_data(*data);
	}

	iwl_trans_release_nic_access(trans, &flags);

	return prph_len;
}

#define IWL_CSR_TO_DUMP (0x250)

static u32 iwl_trans_pcie_dump_csr(struct iwl_trans *trans,
				   struct iwl_fw_error_dump_data **data)
{
	u32 csr_len = sizeof(**data) + IWL_CSR_TO_DUMP;
	__le32 *val;
	int i;

	(*data)->type = cpu_to_le32(IWL_FW_ERROR_DUMP_CSR);
	(*data)->len = cpu_to_le32(IWL_CSR_TO_DUMP);
	val = (void *)(*data)->data;

	for (i = 0; i < IWL_CSR_TO_DUMP; i += 4)
		*val++ = cpu_to_le32(iwl_trans_pcie_read32(trans, i));

	*data = iwl_fw_error_next_data(*data);

	return csr_len;
}

static u32 iwl_trans_pcie_fh_regs_dump(struct iwl_trans *trans,
				       struct iwl_fw_error_dump_data **data)
{
	u32 fh_regs_len = FH_MEM_UPPER_BOUND - FH_MEM_LOWER_BOUND;
	unsigned long flags;
	__le32 *val;
	int i;

	if (!iwl_trans_grab_nic_access(trans, false, &flags))
		return 0;

	(*data)->type = cpu_to_le32(IWL_FW_ERROR_DUMP_FH_REGS);
	(*data)->len = cpu_to_le32(fh_regs_len);
	val = (void *)(*data)->data;

	for (i = FH_MEM_LOWER_BOUND; i < FH_MEM_UPPER_BOUND; i += sizeof(u32))
		*val++ = cpu_to_le32(iwl_trans_pcie_read32(trans, i));

	iwl_trans_release_nic_access(trans, &flags);

	*data = iwl_fw_error_next_data(*data);

	return sizeof(**data) + fh_regs_len;
}

static
struct iwl_trans_dump_data *iwl_trans_pcie_dump_data(struct iwl_trans *trans)
{
	struct iwl_trans_pcie *trans_pcie = IWL_TRANS_GET_PCIE_TRANS(trans);
	struct iwl_fw_error_dump_data *data;
	struct iwl_txq *cmdq = &trans_pcie->txq[trans_pcie->cmd_queue];
	struct iwl_fw_error_dump_txcmd *txcmd;
	struct iwl_trans_dump_data *dump_data;
	u32 len;
	u32 monitor_len;
	int i, ptr;

	/* transport dump header */
	len = sizeof(*dump_data);

	/* host commands */
	len += sizeof(*data) +
		cmdq->q.n_window * (sizeof(*txcmd) + TFD_MAX_PAYLOAD_SIZE);

	/* CSR registers */
	len += sizeof(*data) + IWL_CSR_TO_DUMP;

	/* PRPH registers */
	for (i = 0; i < ARRAY_SIZE(iwl_prph_dump_addr); i++) {
		/* The range includes both boundaries */
		int num_bytes_in_chunk = iwl_prph_dump_addr[i].end -
			iwl_prph_dump_addr[i].start + 4;

		len += sizeof(*data) + sizeof(struct iwl_fw_error_dump_prph) +
			num_bytes_in_chunk;
	}

	/* FH registers */
	len += sizeof(*data) + (FH_MEM_UPPER_BOUND - FH_MEM_LOWER_BOUND);

	/* FW monitor */
	if (trans_pcie->fw_mon_page) {
		len += sizeof(*data) + sizeof(struct iwl_fw_error_dump_fw_mon) +
		       trans_pcie->fw_mon_size;
		monitor_len = trans_pcie->fw_mon_size;
	} else if (trans->dbg_dest_tlv) {
		u32 base, end;

		base = le32_to_cpu(trans->dbg_dest_tlv->base_reg);
		end = le32_to_cpu(trans->dbg_dest_tlv->end_reg);

		base = iwl_read_prph(trans, base) <<
		       trans->dbg_dest_tlv->base_shift;
		end = iwl_read_prph(trans, end) <<
		      trans->dbg_dest_tlv->end_shift;

		/* Make "end" point to the actual end */
		if (trans->cfg->device_family == IWL_DEVICE_FAMILY_8000)
			end += (1 << trans->dbg_dest_tlv->end_shift);
		monitor_len = end - base;
		len += sizeof(*data) + sizeof(struct iwl_fw_error_dump_fw_mon) +
		       monitor_len;
	} else {
		monitor_len = 0;
	}

	dump_data = vzalloc(len);
	if (!dump_data)
		return NULL;

	len = 0;
	data = (void *)dump_data->data;
	data->type = cpu_to_le32(IWL_FW_ERROR_DUMP_TXCMD);
	txcmd = (void *)data->data;
	spin_lock_bh(&cmdq->lock);
	ptr = cmdq->q.write_ptr;
	for (i = 0; i < cmdq->q.n_window; i++) {
		u8 idx = get_cmd_index(&cmdq->q, ptr);
		u32 caplen, cmdlen;

		cmdlen = iwl_trans_pcie_get_cmdlen(&cmdq->tfds[ptr]);
		caplen = min_t(u32, TFD_MAX_PAYLOAD_SIZE, cmdlen);

		if (cmdlen) {
			len += sizeof(*txcmd) + caplen;
			txcmd->cmdlen = cpu_to_le32(cmdlen);
			txcmd->caplen = cpu_to_le32(caplen);
			memcpy(txcmd->data, cmdq->entries[idx].cmd, caplen);
			txcmd = (void *)((u8 *)txcmd->data + caplen);
		}

		ptr = iwl_queue_dec_wrap(ptr);
	}
	spin_unlock_bh(&cmdq->lock);

	data->len = cpu_to_le32(len);
	len += sizeof(*data);
	data = iwl_fw_error_next_data(data);

	len += iwl_trans_pcie_dump_prph(trans, &data);
	len += iwl_trans_pcie_dump_csr(trans, &data);
	len += iwl_trans_pcie_fh_regs_dump(trans, &data);
	/* data is already pointing to the next section */

	if ((trans_pcie->fw_mon_page &&
	     trans->cfg->device_family == IWL_DEVICE_FAMILY_7000) ||
	    trans->dbg_dest_tlv) {
		struct iwl_fw_error_dump_fw_mon *fw_mon_data;
		u32 base, write_ptr, wrap_cnt;

		/* If there was a dest TLV - use the values from there */
		if (trans->dbg_dest_tlv) {
			write_ptr =
				le32_to_cpu(trans->dbg_dest_tlv->write_ptr_reg);
			wrap_cnt = le32_to_cpu(trans->dbg_dest_tlv->wrap_count);
			base = le32_to_cpu(trans->dbg_dest_tlv->base_reg);
		} else {
			base = MON_BUFF_BASE_ADDR;
			write_ptr = MON_BUFF_WRPTR;
			wrap_cnt = MON_BUFF_CYCLE_CNT;
		}

		data->type = cpu_to_le32(IWL_FW_ERROR_DUMP_FW_MONITOR);
		fw_mon_data = (void *)data->data;
		fw_mon_data->fw_mon_wr_ptr =
			cpu_to_le32(iwl_read_prph(trans, write_ptr));
		fw_mon_data->fw_mon_cycle_cnt =
			cpu_to_le32(iwl_read_prph(trans, wrap_cnt));
		fw_mon_data->fw_mon_base_ptr =
			cpu_to_le32(iwl_read_prph(trans, base));

		len += sizeof(*data) + sizeof(*fw_mon_data);
		if (trans_pcie->fw_mon_page) {
			data->len = cpu_to_le32(trans_pcie->fw_mon_size +
						sizeof(*fw_mon_data));

			/*
			 * The firmware is now asserted, it won't write anything
			 * to the buffer. CPU can take ownership to fetch the
			 * data. The buffer will be handed back to the device
			 * before the firmware will be restarted.
			 */
			dma_sync_single_for_cpu(trans->dev,
						trans_pcie->fw_mon_phys,
						trans_pcie->fw_mon_size,
						DMA_FROM_DEVICE);
			memcpy(fw_mon_data->data,
			       page_address(trans_pcie->fw_mon_page),
			       trans_pcie->fw_mon_size);

			len += trans_pcie->fw_mon_size;
		} else {
			/* If we are here then the buffer is internal */

			/*
			 * Update pointers to reflect actual values after
			 * shifting
			 */
			base = iwl_read_prph(trans, base) <<
			       trans->dbg_dest_tlv->base_shift;
			iwl_trans_read_mem(trans, base, fw_mon_data->data,
					   monitor_len / sizeof(u32));
			data->len = cpu_to_le32(sizeof(*fw_mon_data) +
						monitor_len);
			len += monitor_len;
		}
	}

	dump_data->len = len;

	return dump_data;
}

static const struct iwl_trans_ops trans_ops_pcie = {
	.start_hw = iwl_trans_pcie_start_hw,
	.op_mode_leave = iwl_trans_pcie_op_mode_leave,
	.fw_alive = iwl_trans_pcie_fw_alive,
	.start_fw = iwl_trans_pcie_start_fw,
	.stop_device = iwl_trans_pcie_stop_device,

	.d3_suspend = iwl_trans_pcie_d3_suspend,
	.d3_resume = iwl_trans_pcie_d3_resume,

	.send_cmd = iwl_trans_pcie_send_hcmd,

	.tx = iwl_trans_pcie_tx,
	.reclaim = iwl_trans_pcie_reclaim,

	.txq_disable = iwl_trans_pcie_txq_disable,
	.txq_enable = iwl_trans_pcie_txq_enable,

	.dbgfs_register = iwl_trans_pcie_dbgfs_register,

	.wait_tx_queue_empty = iwl_trans_pcie_wait_txq_empty,

	.write8 = iwl_trans_pcie_write8,
	.write32 = iwl_trans_pcie_write32,
	.read32 = iwl_trans_pcie_read32,
	.read_prph = iwl_trans_pcie_read_prph,
	.write_prph = iwl_trans_pcie_write_prph,
	.read_mem = iwl_trans_pcie_read_mem,
	.write_mem = iwl_trans_pcie_write_mem,
	.configure = iwl_trans_pcie_configure,
	.set_pmi = iwl_trans_pcie_set_pmi,
	.grab_nic_access = iwl_trans_pcie_grab_nic_access,
	.release_nic_access = iwl_trans_pcie_release_nic_access,
	.set_bits_mask = iwl_trans_pcie_set_bits_mask,

	.ref = iwl_trans_pcie_ref,
	.unref = iwl_trans_pcie_unref,

	.dump_data = iwl_trans_pcie_dump_data,
};

struct iwl_trans *iwl_trans_pcie_alloc(struct pci_dev *pdev,
				       const struct pci_device_id *ent,
				       const struct iwl_cfg *cfg)
{
	struct iwl_trans_pcie *trans_pcie;
	struct iwl_trans *trans;
	u16 pci_cmd;
	int err;

	trans = kzalloc(sizeof(struct iwl_trans) +
			sizeof(struct iwl_trans_pcie), GFP_KERNEL);
	if (!trans) {
		err = -ENOMEM;
		goto out;
	}

	trans_pcie = IWL_TRANS_GET_PCIE_TRANS(trans);

	trans->ops = &trans_ops_pcie;
	trans->cfg = cfg;
	trans_lockdep_init(trans);
	trans_pcie->trans = trans;
	spin_lock_init(&trans_pcie->irq_lock);
	spin_lock_init(&trans_pcie->reg_lock);
	spin_lock_init(&trans_pcie->ref_lock);
	init_waitqueue_head(&trans_pcie->ucode_write_waitq);

	err = pci_enable_device(pdev);
	if (err)
		goto out_no_pci;

	if (!cfg->base_params->pcie_l1_allowed) {
		/*
		 * W/A - seems to solve weird behavior. We need to remove this
		 * if we don't want to stay in L1 all the time. This wastes a
		 * lot of power.
		 */
		pci_disable_link_state(pdev, PCIE_LINK_STATE_L0S |
				       PCIE_LINK_STATE_L1 |
				       PCIE_LINK_STATE_CLKPM);
	}

	pci_set_master(pdev);

	err = pci_set_dma_mask(pdev, DMA_BIT_MASK(36));
	if (!err)
		err = pci_set_consistent_dma_mask(pdev, DMA_BIT_MASK(36));
	if (err) {
		err = pci_set_dma_mask(pdev, DMA_BIT_MASK(32));
		if (!err)
			err = pci_set_consistent_dma_mask(pdev,
							  DMA_BIT_MASK(32));
		/* both attempts failed: */
		if (err) {
			dev_err(&pdev->dev, "No suitable DMA available\n");
			goto out_pci_disable_device;
		}
	}

	err = pci_request_regions(pdev, DRV_NAME);
	if (err) {
		dev_err(&pdev->dev, "pci_request_regions failed\n");
		goto out_pci_disable_device;
	}

	trans_pcie->hw_base = pci_ioremap_bar(pdev, 0);
	if (!trans_pcie->hw_base) {
		dev_err(&pdev->dev, "pci_ioremap_bar failed\n");
		err = -ENODEV;
		goto out_pci_release_regions;
	}

	/* We disable the RETRY_TIMEOUT register (0x41) to keep
	 * PCI Tx retries from interfering with C3 CPU state */
	pci_write_config_byte(pdev, PCI_CFG_RETRY_TIMEOUT, 0x00);

	trans->dev = &pdev->dev;
	trans_pcie->pci_dev = pdev;
	iwl_disable_interrupts(trans);

	err = pci_enable_msi(pdev);
	if (err) {
		dev_err(&pdev->dev, "pci_enable_msi failed(0X%x)\n", err);
		/* enable rfkill interrupt: hw bug w/a */
		pci_read_config_word(pdev, PCI_COMMAND, &pci_cmd);
		if (pci_cmd & PCI_COMMAND_INTX_DISABLE) {
			pci_cmd &= ~PCI_COMMAND_INTX_DISABLE;
			pci_write_config_word(pdev, PCI_COMMAND, pci_cmd);
		}
	}

	trans->hw_rev = iwl_read32(trans, CSR_HW_REV);
	/*
	 * In the 8000 HW family the format of the 4 bytes of CSR_HW_REV have
	 * changed, and now the revision step also includes bit 0-1 (no more
	 * "dash" value). To keep hw_rev backwards compatible - we'll store it
	 * in the old format.
	 */
	if (trans->cfg->device_family == IWL_DEVICE_FAMILY_8000)
		trans->hw_rev = (trans->hw_rev & 0xfff0) |
				(CSR_HW_REV_STEP(trans->hw_rev << 2) << 2);

	trans->hw_id = (pdev->device << 16) + pdev->subsystem_device;
	snprintf(trans->hw_id_str, sizeof(trans->hw_id_str),
		 "PCI ID: 0x%04X:0x%04X", pdev->device, pdev->subsystem_device);

	/* Initialize the wait queue for commands */
	init_waitqueue_head(&trans_pcie->wait_command_queue);

	snprintf(trans->dev_cmd_pool_name, sizeof(trans->dev_cmd_pool_name),
		 "iwl_cmd_pool:%s", dev_name(trans->dev));

	trans->dev_cmd_headroom = 0;
	trans->dev_cmd_pool =
		kmem_cache_create(trans->dev_cmd_pool_name,
				  sizeof(struct iwl_device_cmd)
				  + trans->dev_cmd_headroom,
				  sizeof(void *),
				  SLAB_HWCACHE_ALIGN,
				  NULL);

	if (!trans->dev_cmd_pool) {
		err = -ENOMEM;
		goto out_pci_disable_msi;
	}

	if (iwl_pcie_alloc_ict(trans))
		goto out_free_cmd_pool;

	err = request_threaded_irq(pdev->irq, iwl_pcie_isr,
				   iwl_pcie_irq_handler,
				   IRQF_SHARED, DRV_NAME, trans);
	if (err) {
		IWL_ERR(trans, "Error allocating IRQ %d\n", pdev->irq);
		goto out_free_ict;
	}

	trans_pcie->inta_mask = CSR_INI_SET_MASK;
	trans->d0i3_mode = IWL_D0I3_MODE_ON_SUSPEND;

	return trans;

out_free_ict:
	iwl_pcie_free_ict(trans);
out_free_cmd_pool:
	kmem_cache_destroy(trans->dev_cmd_pool);
out_pci_disable_msi:
	pci_disable_msi(pdev);
out_pci_release_regions:
	pci_release_regions(pdev);
out_pci_disable_device:
	pci_disable_device(pdev);
out_no_pci:
	kfree(trans);
out:
	return ERR_PTR(err);
}<|MERGE_RESOLUTION|>--- conflicted
+++ resolved
@@ -915,12 +915,6 @@
 
 	if (trans->dbg_dest_tlv)
 		iwl_pcie_apply_destination(trans);
-<<<<<<< HEAD
-
-	/* Notify FW loading is done */
-	iwl_write_direct32(trans, FH_UCODE_LOAD_STATUS, 0xFFFFFFFF);
-=======
->>>>>>> 0b83795a
 
 	/* wait for image verification to complete  */
 	ret = iwl_poll_prph_bit(trans, LMPM_SECURE_BOOT_CPU1_STATUS_ADDR_B0,
