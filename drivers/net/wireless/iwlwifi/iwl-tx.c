/******************************************************************************
 *
 * Copyright(c) 2003 - 2011 Intel Corporation. All rights reserved.
 *
 * Portions of this file are derived from the ipw3945 project, as well
 * as portions of the ieee80211 subsystem header files.
 *
 * This program is free software; you can redistribute it and/or modify it
 * under the terms of version 2 of the GNU General Public License as
 * published by the Free Software Foundation.
 *
 * This program is distributed in the hope that it will be useful, but WITHOUT
 * ANY WARRANTY; without even the implied warranty of MERCHANTABILITY or
 * FITNESS FOR A PARTICULAR PURPOSE.  See the GNU General Public License for
 * more details.
 *
 * You should have received a copy of the GNU General Public License along with
 * this program; if not, write to the Free Software Foundation, Inc.,
 * 51 Franklin Street, Fifth Floor, Boston, MA 02110, USA
 *
 * The full GNU General Public License is included in this distribution in the
 * file called LICENSE.
 *
 * Contact Information:
 *  Intel Linux Wireless <ilw@linux.intel.com>
 * Intel Corporation, 5200 N.E. Elam Young Parkway, Hillsboro, OR 97124-6497
 *
 *****************************************************************************/

#include <linux/etherdevice.h>
#include <linux/sched.h>
#include <linux/slab.h>
#include <net/mac80211.h>
#include "iwl-eeprom.h"
#include "iwl-dev.h"
#include "iwl-core.h"
#include "iwl-sta.h"
#include "iwl-io.h"
#include "iwl-helpers.h"

/**
 * iwl_txq_update_write_ptr - Send new write index to hardware
 */
void iwl_txq_update_write_ptr(struct iwl_priv *priv, struct iwl_tx_queue *txq)
{
	u32 reg = 0;
	int txq_id = txq->q.id;

	if (txq->need_update == 0)
		return;

	if (priv->cfg->base_params->shadow_reg_enable) {
		/* shadow register enabled */
		iwl_write32(priv, HBUS_TARG_WRPTR,
			    txq->q.write_ptr | (txq_id << 8));
	} else {
		/* if we're trying to save power */
		if (test_bit(STATUS_POWER_PMI, &priv->status)) {
			/* wake up nic if it's powered down ...
			 * uCode will wake up, and interrupt us again, so next
			 * time we'll skip this part. */
			reg = iwl_read32(priv, CSR_UCODE_DRV_GP1);

			if (reg & CSR_UCODE_DRV_GP1_BIT_MAC_SLEEP) {
				IWL_DEBUG_INFO(priv,
					"Tx queue %d requesting wakeup,"
					" GP1 = 0x%x\n", txq_id, reg);
				iwl_set_bit(priv, CSR_GP_CNTRL,
					CSR_GP_CNTRL_REG_FLAG_MAC_ACCESS_REQ);
				return;
			}

			iwl_write_direct32(priv, HBUS_TARG_WRPTR,
				     txq->q.write_ptr | (txq_id << 8));

		/*
		 * else not in power-save mode,
		 * uCode will never sleep when we're
		 * trying to tx (during RFKILL, we're not trying to tx).
		 */
		} else
			iwl_write32(priv, HBUS_TARG_WRPTR,
				    txq->q.write_ptr | (txq_id << 8));
	}
	txq->need_update = 0;
}

/**
 * iwl_tx_queue_unmap -  Unmap any remaining DMA mappings and free skb's
 */
void iwl_tx_queue_unmap(struct iwl_priv *priv, int txq_id)
{
	struct iwl_tx_queue *txq = &priv->txq[txq_id];
	struct iwl_queue *q = &txq->q;

	if (q->n_bd == 0)
		return;

	 while (q->write_ptr != q->read_ptr) {
		priv->cfg->ops->lib->txq_free_tfd(priv, txq);
		q->read_ptr = iwl_queue_inc_wrap(q->read_ptr, q->n_bd);
	}
}

/**
 * iwl_tx_queue_free - Deallocate DMA queue.
 * @txq: Transmit queue to deallocate.
 *
 * Empty queue by removing and destroying all BD's.
 * Free all buffers.
 * 0-fill, but do not free "txq" descriptor structure.
 */
void iwl_tx_queue_free(struct iwl_priv *priv, int txq_id)
{
	struct iwl_tx_queue *txq = &priv->txq[txq_id];
	struct device *dev = &priv->pci_dev->dev;
	int i;

	iwl_tx_queue_unmap(priv, txq_id);

	/* De-alloc array of command/tx buffers */
	for (i = 0; i < TFD_TX_CMD_SLOTS; i++)
		kfree(txq->cmd[i]);

	/* De-alloc circular buffer of TFDs */
	if (txq->q.n_bd)
		dma_free_coherent(dev, priv->hw_params.tfd_size *
				  txq->q.n_bd, txq->tfds, txq->q.dma_addr);

	/* De-alloc array of per-TFD driver data */
	kfree(txq->txb);
	txq->txb = NULL;

	/* deallocate arrays */
	kfree(txq->cmd);
	kfree(txq->meta);
	txq->cmd = NULL;
	txq->meta = NULL;

	/* 0-fill queue descriptor structure */
	memset(txq, 0, sizeof(*txq));
}

/**
 * iwl_cmd_queue_unmap - Unmap any remaining DMA mappings from command queue
 */
void iwl_cmd_queue_unmap(struct iwl_priv *priv)
{
	struct iwl_tx_queue *txq = &priv->txq[priv->cmd_queue];
	struct iwl_queue *q = &txq->q;
	int i;

	if (q->n_bd == 0)
		return;

	while (q->read_ptr != q->write_ptr) {
<<<<<<< HEAD
		/* we have no way to tell if it is a huge cmd ATM */
		i = get_cmd_index(q, q->read_ptr, 0);

		if (txq->meta[i].flags & CMD_SIZE_HUGE)
			huge = true;
		else
=======
		i = get_cmd_index(q, q->read_ptr, 0);

		if (txq->meta[i].flags & CMD_MAPPED) {
>>>>>>> d762f438
			pci_unmap_single(priv->pci_dev,
					 dma_unmap_addr(&txq->meta[i], mapping),
					 dma_unmap_len(&txq->meta[i], len),
					 PCI_DMA_BIDIRECTIONAL);
<<<<<<< HEAD

	     q->read_ptr = iwl_queue_inc_wrap(q->read_ptr, q->n_bd);
	}

	if (huge) {
		i = q->n_window;
=======
			txq->meta[i].flags = 0;
		}

		q->read_ptr = iwl_queue_inc_wrap(q->read_ptr, q->n_bd);
	}

	i = q->n_window;
	if (txq->meta[i].flags & CMD_MAPPED) {
>>>>>>> d762f438
		pci_unmap_single(priv->pci_dev,
				 dma_unmap_addr(&txq->meta[i], mapping),
				 dma_unmap_len(&txq->meta[i], len),
				 PCI_DMA_BIDIRECTIONAL);
		txq->meta[i].flags = 0;
	}
}

/**
 * iwl_cmd_queue_free - Deallocate DMA queue.
 * @txq: Transmit queue to deallocate.
 *
 * Empty queue by removing and destroying all BD's.
 * Free all buffers.
 * 0-fill, but do not free "txq" descriptor structure.
 */
void iwl_cmd_queue_free(struct iwl_priv *priv)
{
	struct iwl_tx_queue *txq = &priv->txq[priv->cmd_queue];
	struct device *dev = &priv->pci_dev->dev;
	int i;

	iwl_cmd_queue_unmap(priv);

	/* De-alloc array of command/tx buffers */
	for (i = 0; i <= TFD_CMD_SLOTS; i++)
		kfree(txq->cmd[i]);

	/* De-alloc circular buffer of TFDs */
	if (txq->q.n_bd)
		dma_free_coherent(dev, priv->hw_params.tfd_size * txq->q.n_bd,
				  txq->tfds, txq->q.dma_addr);

	/* deallocate arrays */
	kfree(txq->cmd);
	kfree(txq->meta);
	txq->cmd = NULL;
	txq->meta = NULL;

	/* 0-fill queue descriptor structure */
	memset(txq, 0, sizeof(*txq));
}

/*************** DMA-QUEUE-GENERAL-FUNCTIONS  *****
 * DMA services
 *
 * Theory of operation
 *
 * A Tx or Rx queue resides in host DRAM, and is comprised of a circular buffer
 * of buffer descriptors, each of which points to one or more data buffers for
 * the device to read from or fill.  Driver and device exchange status of each
 * queue via "read" and "write" pointers.  Driver keeps minimum of 2 empty
 * entries in each circular buffer, to protect against confusing empty and full
 * queue states.
 *
 * The device reads or writes the data in the queues via the device's several
 * DMA/FIFO channels.  Each queue is mapped to a single DMA channel.
 *
 * For Tx queue, there are low mark and high mark limits. If, after queuing
 * the packet for Tx, free space become < low mark, Tx queue stopped. When
 * reclaiming packets (on 'tx done IRQ), if free space become > high mark,
 * Tx queue resumed.
 *
 ***************************************************/

int iwl_queue_space(const struct iwl_queue *q)
{
	int s = q->read_ptr - q->write_ptr;

	if (q->read_ptr > q->write_ptr)
		s -= q->n_bd;

	if (s <= 0)
		s += q->n_window;
	/* keep some reserve to not confuse empty and full situations */
	s -= 2;
	if (s < 0)
		s = 0;
	return s;
}


/**
 * iwl_queue_init - Initialize queue's high/low-water and read/write indexes
 */
static int iwl_queue_init(struct iwl_priv *priv, struct iwl_queue *q,
			  int count, int slots_num, u32 id)
{
	q->n_bd = count;
	q->n_window = slots_num;
	q->id = id;

	/* count must be power-of-two size, otherwise iwl_queue_inc_wrap
	 * and iwl_queue_dec_wrap are broken. */
	if (WARN_ON(!is_power_of_2(count)))
		return -EINVAL;

	/* slots_num must be power-of-two size, otherwise
	 * get_cmd_index is broken. */
	if (WARN_ON(!is_power_of_2(slots_num)))
		return -EINVAL;

	q->low_mark = q->n_window / 4;
	if (q->low_mark < 4)
		q->low_mark = 4;

	q->high_mark = q->n_window / 8;
	if (q->high_mark < 2)
		q->high_mark = 2;

	q->write_ptr = q->read_ptr = 0;

	return 0;
}

/**
 * iwl_tx_queue_alloc - Alloc driver data and TFD CB for one Tx/cmd queue
 */
static int iwl_tx_queue_alloc(struct iwl_priv *priv,
			      struct iwl_tx_queue *txq, u32 id)
{
	struct device *dev = &priv->pci_dev->dev;
	size_t tfd_sz = priv->hw_params.tfd_size * TFD_QUEUE_SIZE_MAX;

	/* Driver private data, only for Tx (not command) queues,
	 * not shared with device. */
	if (id != priv->cmd_queue) {
		txq->txb = kzalloc(sizeof(txq->txb[0]) *
				   TFD_QUEUE_SIZE_MAX, GFP_KERNEL);
		if (!txq->txb) {
			IWL_ERR(priv, "kmalloc for auxiliary BD "
				  "structures failed\n");
			goto error;
		}
	} else {
		txq->txb = NULL;
	}

	/* Circular buffer of transmit frame descriptors (TFDs),
	 * shared with device */
	txq->tfds = dma_alloc_coherent(dev, tfd_sz, &txq->q.dma_addr,
				       GFP_KERNEL);
	if (!txq->tfds) {
		IWL_ERR(priv, "pci_alloc_consistent(%zd) failed\n", tfd_sz);
		goto error;
	}
	txq->q.id = id;

	return 0;

 error:
	kfree(txq->txb);
	txq->txb = NULL;

	return -ENOMEM;
}

/**
 * iwl_tx_queue_init - Allocate and initialize one tx/cmd queue
 */
int iwl_tx_queue_init(struct iwl_priv *priv, struct iwl_tx_queue *txq,
		      int slots_num, u32 txq_id)
{
	int i, len;
	int ret;
	int actual_slots = slots_num;

	/*
	 * Alloc buffer array for commands (Tx or other types of commands).
	 * For the command queue (#4/#9), allocate command space + one big
	 * command for scan, since scan command is very huge; the system will
	 * not have two scans at the same time, so only one is needed.
	 * For normal Tx queues (all other queues), no super-size command
	 * space is needed.
	 */
	if (txq_id == priv->cmd_queue)
		actual_slots++;

	txq->meta = kzalloc(sizeof(struct iwl_cmd_meta) * actual_slots,
			    GFP_KERNEL);
	txq->cmd = kzalloc(sizeof(struct iwl_device_cmd *) * actual_slots,
			   GFP_KERNEL);

	if (!txq->meta || !txq->cmd)
		goto out_free_arrays;

	len = sizeof(struct iwl_device_cmd);
	for (i = 0; i < actual_slots; i++) {
		/* only happens for cmd queue */
		if (i == slots_num)
			len = IWL_MAX_CMD_SIZE;

		txq->cmd[i] = kmalloc(len, GFP_KERNEL);
		if (!txq->cmd[i])
			goto err;
	}

	/* Alloc driver data array and TFD circular buffer */
	ret = iwl_tx_queue_alloc(priv, txq, txq_id);
	if (ret)
		goto err;

	txq->need_update = 0;

	/*
	 * For the default queues 0-3, set up the swq_id
	 * already -- all others need to get one later
	 * (if they need one at all).
	 */
	if (txq_id < 4)
		iwl_set_swq_id(txq, txq_id, txq_id);

	/* TFD_QUEUE_SIZE_MAX must be power-of-two size, otherwise
	 * iwl_queue_inc_wrap and iwl_queue_dec_wrap are broken. */
	BUILD_BUG_ON(TFD_QUEUE_SIZE_MAX & (TFD_QUEUE_SIZE_MAX - 1));

	/* Initialize queue's high/low-water marks, and head/tail indexes */
	ret = iwl_queue_init(priv, &txq->q, TFD_QUEUE_SIZE_MAX, slots_num, txq_id);
	if (ret)
		return ret;

	/* Tell device where to find queue */
	priv->cfg->ops->lib->txq_init(priv, txq);

	return 0;
err:
	for (i = 0; i < actual_slots; i++)
		kfree(txq->cmd[i]);
out_free_arrays:
	kfree(txq->meta);
	kfree(txq->cmd);

	return -ENOMEM;
}

void iwl_tx_queue_reset(struct iwl_priv *priv, struct iwl_tx_queue *txq,
			int slots_num, u32 txq_id)
{
	int actual_slots = slots_num;

	if (txq_id == priv->cmd_queue)
		actual_slots++;

	memset(txq->meta, 0, sizeof(struct iwl_cmd_meta) * actual_slots);

	txq->need_update = 0;

	/* Initialize queue's high/low-water marks, and head/tail indexes */
	iwl_queue_init(priv, &txq->q, TFD_QUEUE_SIZE_MAX, slots_num, txq_id);

	/* Tell device where to find queue */
	priv->cfg->ops->lib->txq_init(priv, txq);
}

/*************** HOST COMMAND QUEUE FUNCTIONS   *****/

/**
 * iwl_enqueue_hcmd - enqueue a uCode command
 * @priv: device private data point
 * @cmd: a point to the ucode command structure
 *
 * The function returns < 0 values to indicate the operation is
 * failed. On success, it turns the index (> 0) of command in the
 * command queue.
 */
int iwl_enqueue_hcmd(struct iwl_priv *priv, struct iwl_host_cmd *cmd)
{
	struct iwl_tx_queue *txq = &priv->txq[priv->cmd_queue];
	struct iwl_queue *q = &txq->q;
	struct iwl_device_cmd *out_cmd;
	struct iwl_cmd_meta *out_meta;
	dma_addr_t phys_addr;
	unsigned long flags;
	u32 idx;
	u16 fix_size;
	bool is_ct_kill = false;

	fix_size = (u16)(cmd->len + sizeof(out_cmd->hdr));

	/*
	 * If any of the command structures end up being larger than
	 * the TFD_MAX_PAYLOAD_SIZE, and it sent as a 'small' command then
	 * we will need to increase the size of the TFD entries
	 * Also, check to see if command buffer should not exceed the size
	 * of device_cmd and max_cmd_size.
	 */
	if (WARN_ON((fix_size > TFD_MAX_PAYLOAD_SIZE) &&
		    !(cmd->flags & CMD_SIZE_HUGE)))
		return -EINVAL;

	if (WARN_ON(fix_size > IWL_MAX_CMD_SIZE))
		return -EINVAL;

	if (iwl_is_rfkill(priv) || iwl_is_ctkill(priv)) {
		IWL_WARN(priv, "Not sending command - %s KILL\n",
			 iwl_is_rfkill(priv) ? "RF" : "CT");
		return -EIO;
	}

	/*
	 * As we only have a single huge buffer, check that the command
	 * is synchronous (otherwise buffers could end up being reused).
	 */

	if (WARN_ON((cmd->flags & CMD_ASYNC) && (cmd->flags & CMD_SIZE_HUGE)))
		return -EINVAL;

	spin_lock_irqsave(&priv->hcmd_lock, flags);

	if (iwl_queue_space(q) < ((cmd->flags & CMD_ASYNC) ? 2 : 1)) {
		spin_unlock_irqrestore(&priv->hcmd_lock, flags);

		IWL_ERR(priv, "No space in command queue\n");
		is_ct_kill = iwl_check_for_ct_kill(priv);
		if (!is_ct_kill) {
			IWL_ERR(priv, "Restarting adapter due to queue full\n");
			iwlagn_fw_error(priv, false);
		}
		return -ENOSPC;
	}

	idx = get_cmd_index(q, q->write_ptr, cmd->flags & CMD_SIZE_HUGE);
	out_cmd = txq->cmd[idx];
	out_meta = &txq->meta[idx];

	if (WARN_ON(out_meta->flags & CMD_MAPPED)) {
		spin_unlock_irqrestore(&priv->hcmd_lock, flags);
		return -ENOSPC;
	}

	memset(out_meta, 0, sizeof(*out_meta));	/* re-initialize to NULL */
	if (cmd->flags & CMD_WANT_SKB)
		out_meta->source = cmd;
	if (cmd->flags & CMD_ASYNC)
		out_meta->callback = cmd->callback;

	out_cmd->hdr.cmd = cmd->id;
	memcpy(&out_cmd->cmd.payload, cmd->data, cmd->len);

	/* At this point, the out_cmd now has all of the incoming cmd
	 * information */

	out_cmd->hdr.flags = 0;
	out_cmd->hdr.sequence = cpu_to_le16(QUEUE_TO_SEQ(priv->cmd_queue) |
			INDEX_TO_SEQ(q->write_ptr));
	if (cmd->flags & CMD_SIZE_HUGE)
		out_cmd->hdr.sequence |= SEQ_HUGE_FRAME;

#ifdef CONFIG_IWLWIFI_DEBUG
	switch (out_cmd->hdr.cmd) {
	case REPLY_TX_LINK_QUALITY_CMD:
	case SENSITIVITY_CMD:
		IWL_DEBUG_HC_DUMP(priv, "Sending command %s (#%x), seq: 0x%04X, "
				"%d bytes at %d[%d]:%d\n",
				get_cmd_string(out_cmd->hdr.cmd),
				out_cmd->hdr.cmd,
				le16_to_cpu(out_cmd->hdr.sequence), fix_size,
				q->write_ptr, idx, priv->cmd_queue);
		break;
	default:
		IWL_DEBUG_HC(priv, "Sending command %s (#%x), seq: 0x%04X, "
				"%d bytes at %d[%d]:%d\n",
				get_cmd_string(out_cmd->hdr.cmd),
				out_cmd->hdr.cmd,
				le16_to_cpu(out_cmd->hdr.sequence), fix_size,
				q->write_ptr, idx, priv->cmd_queue);
	}
#endif
	phys_addr = pci_map_single(priv->pci_dev, &out_cmd->hdr,
				   fix_size, PCI_DMA_BIDIRECTIONAL);
	if (unlikely(pci_dma_mapping_error(priv->pci_dev, phys_addr))) {
		idx = -ENOMEM;
		goto out;
	}

	dma_unmap_addr_set(out_meta, mapping, phys_addr);
	dma_unmap_len_set(out_meta, len, fix_size);

	out_meta->flags = cmd->flags | CMD_MAPPED;

	txq->need_update = 1;

	trace_iwlwifi_dev_hcmd(priv, &out_cmd->hdr, fix_size, cmd->flags);

	priv->cfg->ops->lib->txq_attach_buf_to_tfd(priv, txq,
						   phys_addr, fix_size, 1,
						   U32_PAD(cmd->len));

	/* Increment and update queue's write index */
	q->write_ptr = iwl_queue_inc_wrap(q->write_ptr, q->n_bd);
	iwl_txq_update_write_ptr(priv, txq);

 out:
	spin_unlock_irqrestore(&priv->hcmd_lock, flags);
	return idx;
}

/**
 * iwl_hcmd_queue_reclaim - Reclaim TX command queue entries already Tx'd
 *
 * When FW advances 'R' index, all entries between old and new 'R' index
 * need to be reclaimed. As result, some free space forms.  If there is
 * enough free space (> low mark), wake the stack that feeds us.
 */
static void iwl_hcmd_queue_reclaim(struct iwl_priv *priv, int txq_id,
				   int idx, int cmd_idx)
{
	struct iwl_tx_queue *txq = &priv->txq[txq_id];
	struct iwl_queue *q = &txq->q;
	int nfreed = 0;

	if ((idx >= q->n_bd) || (iwl_queue_used(q, idx) == 0)) {
		IWL_ERR(priv, "Read index for DMA queue txq id (%d), index %d, "
			  "is out of range [0-%d] %d %d.\n", txq_id,
			  idx, q->n_bd, q->write_ptr, q->read_ptr);
		return;
	}

	for (idx = iwl_queue_inc_wrap(idx, q->n_bd); q->read_ptr != idx;
	     q->read_ptr = iwl_queue_inc_wrap(q->read_ptr, q->n_bd)) {

		if (nfreed++ > 0) {
			IWL_ERR(priv, "HCMD skipped: index (%d) %d %d\n", idx,
					q->write_ptr, q->read_ptr);
			iwlagn_fw_error(priv, false);
		}

	}
}

/**
 * iwl_tx_cmd_complete - Pull unused buffers off the queue and reclaim them
 * @rxb: Rx buffer to reclaim
 *
 * If an Rx buffer has an async callback associated with it the callback
 * will be executed.  The attached skb (if present) will only be freed
 * if the callback returns 1
 */
void iwl_tx_cmd_complete(struct iwl_priv *priv, struct iwl_rx_mem_buffer *rxb)
{
	struct iwl_rx_packet *pkt = rxb_addr(rxb);
	u16 sequence = le16_to_cpu(pkt->hdr.sequence);
	int txq_id = SEQ_TO_QUEUE(sequence);
	int index = SEQ_TO_INDEX(sequence);
	int cmd_index;
	bool huge = !!(pkt->hdr.sequence & SEQ_HUGE_FRAME);
	struct iwl_device_cmd *cmd;
	struct iwl_cmd_meta *meta;
	struct iwl_tx_queue *txq = &priv->txq[priv->cmd_queue];
	unsigned long flags;

	/* If a Tx command is being handled and it isn't in the actual
	 * command queue then there a command routing bug has been introduced
	 * in the queue management code. */
	if (WARN(txq_id != priv->cmd_queue,
		 "wrong command queue %d (should be %d), sequence 0x%X readp=%d writep=%d\n",
		  txq_id, priv->cmd_queue, sequence,
		  priv->txq[priv->cmd_queue].q.read_ptr,
		  priv->txq[priv->cmd_queue].q.write_ptr)) {
		iwl_print_hex_error(priv, pkt, 32);
		return;
	}

	cmd_index = get_cmd_index(&txq->q, index, huge);
	cmd = txq->cmd[cmd_index];
	meta = &txq->meta[cmd_index];

	pci_unmap_single(priv->pci_dev,
			 dma_unmap_addr(meta, mapping),
			 dma_unmap_len(meta, len),
			 PCI_DMA_BIDIRECTIONAL);

	/* Input error checking is done when commands are added to queue. */
	if (meta->flags & CMD_WANT_SKB) {
		meta->source->reply_page = (unsigned long)rxb_addr(rxb);
		rxb->page = NULL;
	} else if (meta->callback)
		meta->callback(priv, cmd, pkt);

	spin_lock_irqsave(&priv->hcmd_lock, flags);

	iwl_hcmd_queue_reclaim(priv, txq_id, index, cmd_index);

	if (!(meta->flags & CMD_ASYNC)) {
		clear_bit(STATUS_HCMD_ACTIVE, &priv->status);
		IWL_DEBUG_INFO(priv, "Clearing HCMD_ACTIVE for command %s\n",
			       get_cmd_string(cmd->hdr.cmd));
		wake_up_interruptible(&priv->wait_command_queue);
	}

	/* Mark as unmapped */
	meta->flags = 0;
<<<<<<< HEAD
=======

	spin_unlock_irqrestore(&priv->hcmd_lock, flags);
>>>>>>> d762f438
}<|MERGE_RESOLUTION|>--- conflicted
+++ resolved
@@ -154,30 +154,13 @@
 		return;
 
 	while (q->read_ptr != q->write_ptr) {
-<<<<<<< HEAD
-		/* we have no way to tell if it is a huge cmd ATM */
 		i = get_cmd_index(q, q->read_ptr, 0);
 
-		if (txq->meta[i].flags & CMD_SIZE_HUGE)
-			huge = true;
-		else
-=======
-		i = get_cmd_index(q, q->read_ptr, 0);
-
 		if (txq->meta[i].flags & CMD_MAPPED) {
->>>>>>> d762f438
 			pci_unmap_single(priv->pci_dev,
 					 dma_unmap_addr(&txq->meta[i], mapping),
 					 dma_unmap_len(&txq->meta[i], len),
 					 PCI_DMA_BIDIRECTIONAL);
-<<<<<<< HEAD
-
-	     q->read_ptr = iwl_queue_inc_wrap(q->read_ptr, q->n_bd);
-	}
-
-	if (huge) {
-		i = q->n_window;
-=======
 			txq->meta[i].flags = 0;
 		}
 
@@ -186,7 +169,6 @@
 
 	i = q->n_window;
 	if (txq->meta[i].flags & CMD_MAPPED) {
->>>>>>> d762f438
 		pci_unmap_single(priv->pci_dev,
 				 dma_unmap_addr(&txq->meta[i], mapping),
 				 dma_unmap_len(&txq->meta[i], len),
@@ -679,9 +661,6 @@
 
 	/* Mark as unmapped */
 	meta->flags = 0;
-<<<<<<< HEAD
-=======
 
 	spin_unlock_irqrestore(&priv->hcmd_lock, flags);
->>>>>>> d762f438
 }