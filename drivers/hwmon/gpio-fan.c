--- conflicted
+++ resolved
@@ -517,13 +517,9 @@
 		err = fan_ctrl_init(fan_data);
 		if (err)
 			return err;
-<<<<<<< HEAD
-		devm_add_action_or_reset(dev, gpio_fan_stop, fan_data);
-=======
 		err = devm_add_action_or_reset(dev, gpio_fan_stop, fan_data);
 		if (err)
 			return err;
->>>>>>> 4ff96fb5
 	}
 
 	/* Make this driver part of hwmon class. */
