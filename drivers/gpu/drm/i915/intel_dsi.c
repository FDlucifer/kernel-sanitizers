--- conflicted
+++ resolved
@@ -899,18 +899,6 @@
 
 	intel_dsi_vbt_exec_sequence(intel_dsi, MIPI_SEQ_BACKLIGHT_OFF);
 	intel_panel_disable_backlight(old_conn_state);
-<<<<<<< HEAD
-
-	/*
-	 * Disable Device ready before the port shutdown in order
-	 * to avoid split screen
-	 */
-	if (IS_BROXTON(dev_priv)) {
-		for_each_dsi_port(port, intel_dsi->ports)
-			I915_WRITE(MIPI_DEVICE_READY(port), 0);
-	}
-=======
->>>>>>> bb176f67
 
 	/*
 	 * According to the spec we should send SHUTDOWN before
@@ -1658,10 +1646,6 @@
 	.early_unregister = intel_connector_unregister,
 	.destroy = intel_dsi_connector_destroy,
 	.fill_modes = drm_helper_probe_single_connector_modes,
-<<<<<<< HEAD
-	.set_property = drm_atomic_helper_connector_set_property,
-=======
->>>>>>> bb176f67
 	.atomic_get_property = intel_digital_connector_atomic_get_property,
 	.atomic_set_property = intel_digital_connector_atomic_set_property,
 	.atomic_destroy_state = drm_atomic_helper_connector_destroy_state,
