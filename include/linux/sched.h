#ifndef _LINUX_SCHED_H
#define _LINUX_SCHED_H

/*
 * Define 'struct task_struct' and provide the main scheduler
 * APIs (schedule(), wakeup variants, etc.)
 */

#include <uapi/linux/sched.h>

#include <asm/current.h>

#include <linux/pid.h>
#include <linux/sem.h>
#include <linux/shm.h>
#include <linux/kcov.h>
#include <linux/mutex.h>
#include <linux/plist.h>
#include <linux/hrtimer.h>
#include <linux/seccomp.h>
#include <linux/nodemask.h>
#include <linux/rcupdate.h>
#include <linux/resource.h>
#include <linux/latencytop.h>
#include <linux/sched/prio.h>
#include <linux/signal_types.h>
#include <linux/mm_types_task.h>
#include <linux/task_io_accounting.h>

/* task_struct member predeclarations (sorted alphabetically): */
struct audit_context;
struct backing_dev_info;
struct bio_list;
struct blk_plug;
struct cfs_rq;
struct fs_struct;
struct futex_pi_state;
struct io_context;
struct mempolicy;
struct nameidata;
struct nsproxy;
struct perf_event_context;
struct pid_namespace;
struct pipe_inode_info;
struct rcu_node;
struct reclaim_state;
struct robust_list_head;
struct sched_attr;
struct sched_param;
struct seq_file;
struct sighand_struct;
struct signal_struct;
struct task_delay_info;
struct task_group;

/*
 * Task state bitmask. NOTE! These bits are also
 * encoded in fs/proc/array.c: get_task_state().
 *
 * We have two separate sets of flags: task->state
 * is about runnability, while task->exit_state are
 * about the task exiting. Confusing, but this way
 * modifying one set can't modify the other one by
 * mistake.
 */

/* Used in tsk->state: */
#define TASK_RUNNING			0
#define TASK_INTERRUPTIBLE		1
#define TASK_UNINTERRUPTIBLE		2
#define __TASK_STOPPED			4
#define __TASK_TRACED			8
/* Used in tsk->exit_state: */
#define EXIT_DEAD			16
#define EXIT_ZOMBIE			32
#define EXIT_TRACE			(EXIT_ZOMBIE | EXIT_DEAD)
/* Used in tsk->state again: */
#define TASK_DEAD			64
#define TASK_WAKEKILL			128
#define TASK_WAKING			256
#define TASK_PARKED			512
#define TASK_NOLOAD			1024
#define TASK_NEW			2048
#define TASK_STATE_MAX			4096

#define TASK_STATE_TO_CHAR_STR		"RSDTtXZxKWPNn"

/* Convenience macros for the sake of set_current_state: */
#define TASK_KILLABLE			(TASK_WAKEKILL | TASK_UNINTERRUPTIBLE)
#define TASK_STOPPED			(TASK_WAKEKILL | __TASK_STOPPED)
#define TASK_TRACED			(TASK_WAKEKILL | __TASK_TRACED)

#define TASK_IDLE			(TASK_UNINTERRUPTIBLE | TASK_NOLOAD)

/* Convenience macros for the sake of wake_up(): */
#define TASK_NORMAL			(TASK_INTERRUPTIBLE | TASK_UNINTERRUPTIBLE)
#define TASK_ALL			(TASK_NORMAL | __TASK_STOPPED | __TASK_TRACED)

/* get_task_state(): */
#define TASK_REPORT			(TASK_RUNNING | TASK_INTERRUPTIBLE | \
					 TASK_UNINTERRUPTIBLE | __TASK_STOPPED | \
					 __TASK_TRACED | EXIT_ZOMBIE | EXIT_DEAD)

#define task_is_traced(task)		((task->state & __TASK_TRACED) != 0)

#define task_is_stopped(task)		((task->state & __TASK_STOPPED) != 0)

#define task_is_stopped_or_traced(task)	((task->state & (__TASK_STOPPED | __TASK_TRACED)) != 0)

#define task_contributes_to_load(task)	((task->state & TASK_UNINTERRUPTIBLE) != 0 && \
					 (task->flags & PF_FROZEN) == 0 && \
					 (task->state & TASK_NOLOAD) == 0)

#ifdef CONFIG_DEBUG_ATOMIC_SLEEP

#define __set_current_state(state_value)			\
	do {							\
		current->task_state_change = _THIS_IP_;		\
		current->state = (state_value);			\
	} while (0)
#define set_current_state(state_value)				\
	do {							\
		current->task_state_change = _THIS_IP_;		\
		smp_store_mb(current->state, (state_value));	\
	} while (0)

#else
/*
 * set_current_state() includes a barrier so that the write of current->state
 * is correctly serialised wrt the caller's subsequent test of whether to
 * actually sleep:
 *
 *   for (;;) {
 *	set_current_state(TASK_UNINTERRUPTIBLE);
 *	if (!need_sleep)
 *		break;
 *
 *	schedule();
 *   }
 *   __set_current_state(TASK_RUNNING);
 *
 * If the caller does not need such serialisation (because, for instance, the
 * condition test and condition change and wakeup are under the same lock) then
 * use __set_current_state().
 *
 * The above is typically ordered against the wakeup, which does:
 *
 *	need_sleep = false;
 *	wake_up_state(p, TASK_UNINTERRUPTIBLE);
 *
 * Where wake_up_state() (and all other wakeup primitives) imply enough
 * barriers to order the store of the variable against wakeup.
 *
 * Wakeup will do: if (@state & p->state) p->state = TASK_RUNNING, that is,
 * once it observes the TASK_UNINTERRUPTIBLE store the waking CPU can issue a
 * TASK_RUNNING store which can collide with __set_current_state(TASK_RUNNING).
 *
 * This is obviously fine, since they both store the exact same value.
 *
 * Also see the comments of try_to_wake_up().
 */
#define __set_current_state(state_value) do { current->state = (state_value); } while (0)
#define set_current_state(state_value)	 smp_store_mb(current->state, (state_value))
#endif

/* Task command name length: */
#define TASK_COMM_LEN			16

extern cpumask_var_t			cpu_isolated_map;

extern void scheduler_tick(void);

#define	MAX_SCHEDULE_TIMEOUT		LONG_MAX

extern long schedule_timeout(long timeout);
extern long schedule_timeout_interruptible(long timeout);
extern long schedule_timeout_killable(long timeout);
extern long schedule_timeout_uninterruptible(long timeout);
extern long schedule_timeout_idle(long timeout);
asmlinkage void schedule(void);
extern void schedule_preempt_disabled(void);

extern int __must_check io_schedule_prepare(void);
extern void io_schedule_finish(int token);
extern long io_schedule_timeout(long timeout);
extern void io_schedule(void);

/**
 * struct prev_cputime - snapshot of system and user cputime
 * @utime: time spent in user mode
 * @stime: time spent in system mode
 * @lock: protects the above two fields
 *
 * Stores previous user/system time values such that we can guarantee
 * monotonicity.
 */
struct prev_cputime {
#ifndef CONFIG_VIRT_CPU_ACCOUNTING_NATIVE
	u64				utime;
	u64				stime;
	raw_spinlock_t			lock;
#endif
};

/**
 * struct task_cputime - collected CPU time counts
 * @utime:		time spent in user mode, in nanoseconds
 * @stime:		time spent in kernel mode, in nanoseconds
 * @sum_exec_runtime:	total time spent on the CPU, in nanoseconds
 *
 * This structure groups together three kinds of CPU time that are tracked for
 * threads and thread groups.  Most things considering CPU time want to group
 * these counts together and treat all three of them in parallel.
 */
struct task_cputime {
	u64				utime;
	u64				stime;
	unsigned long long		sum_exec_runtime;
};

/* Alternate field names when used on cache expirations: */
#define virt_exp			utime
#define prof_exp			stime
#define sched_exp			sum_exec_runtime

struct sched_info {
#ifdef CONFIG_SCHED_INFO
	/* Cumulative counters: */

	/* # of times we have run on this CPU: */
	unsigned long			pcount;

	/* Time spent waiting on a runqueue: */
	unsigned long long		run_delay;

	/* Timestamps: */

	/* When did we last run on a CPU? */
	unsigned long long		last_arrival;

	/* When were we last queued to run? */
	unsigned long long		last_queued;

#endif /* CONFIG_SCHED_INFO */
};

/*
 * Integer metrics need fixed point arithmetic, e.g., sched/fair
 * has a few: load, load_avg, util_avg, freq, and capacity.
 *
 * We define a basic fixed point arithmetic range, and then formalize
 * all these metrics based on that basic range.
 */
# define SCHED_FIXEDPOINT_SHIFT		10
# define SCHED_FIXEDPOINT_SCALE		(1L << SCHED_FIXEDPOINT_SHIFT)

struct load_weight {
	unsigned long			weight;
	u32				inv_weight;
};

/*
 * The load_avg/util_avg accumulates an infinite geometric series
 * (see __update_load_avg() in kernel/sched/fair.c).
 *
 * [load_avg definition]
 *
 *   load_avg = runnable% * scale_load_down(load)
 *
 * where runnable% is the time ratio that a sched_entity is runnable.
 * For cfs_rq, it is the aggregated load_avg of all runnable and
 * blocked sched_entities.
 *
 * load_avg may also take frequency scaling into account:
 *
 *   load_avg = runnable% * scale_load_down(load) * freq%
 *
 * where freq% is the CPU frequency normalized to the highest frequency.
 *
 * [util_avg definition]
 *
 *   util_avg = running% * SCHED_CAPACITY_SCALE
 *
 * where running% is the time ratio that a sched_entity is running on
 * a CPU. For cfs_rq, it is the aggregated util_avg of all runnable
 * and blocked sched_entities.
 *
 * util_avg may also factor frequency scaling and CPU capacity scaling:
 *
 *   util_avg = running% * SCHED_CAPACITY_SCALE * freq% * capacity%
 *
 * where freq% is the same as above, and capacity% is the CPU capacity
 * normalized to the greatest capacity (due to uarch differences, etc).
 *
 * N.B., the above ratios (runnable%, running%, freq%, and capacity%)
 * themselves are in the range of [0, 1]. To do fixed point arithmetics,
 * we therefore scale them to as large a range as necessary. This is for
 * example reflected by util_avg's SCHED_CAPACITY_SCALE.
 *
 * [Overflow issue]
 *
 * The 64-bit load_sum can have 4353082796 (=2^64/47742/88761) entities
 * with the highest load (=88761), always runnable on a single cfs_rq,
 * and should not overflow as the number already hits PID_MAX_LIMIT.
 *
 * For all other cases (including 32-bit kernels), struct load_weight's
 * weight will overflow first before we do, because:
 *
 *    Max(load_avg) <= Max(load.weight)
 *
 * Then it is the load_weight's responsibility to consider overflow
 * issues.
 */
struct sched_avg {
	u64				last_update_time;
	u64				load_sum;
	u32				util_sum;
	u32				period_contrib;
	unsigned long			load_avg;
	unsigned long			util_avg;
};

struct sched_statistics {
#ifdef CONFIG_SCHEDSTATS
	u64				wait_start;
	u64				wait_max;
	u64				wait_count;
	u64				wait_sum;
	u64				iowait_count;
	u64				iowait_sum;

	u64				sleep_start;
	u64				sleep_max;
	s64				sum_sleep_runtime;

	u64				block_start;
	u64				block_max;
	u64				exec_max;
	u64				slice_max;

	u64				nr_migrations_cold;
	u64				nr_failed_migrations_affine;
	u64				nr_failed_migrations_running;
	u64				nr_failed_migrations_hot;
	u64				nr_forced_migrations;

	u64				nr_wakeups;
	u64				nr_wakeups_sync;
	u64				nr_wakeups_migrate;
	u64				nr_wakeups_local;
	u64				nr_wakeups_remote;
	u64				nr_wakeups_affine;
	u64				nr_wakeups_affine_attempts;
	u64				nr_wakeups_passive;
	u64				nr_wakeups_idle;
#endif
};

struct sched_entity {
	/* For load-balancing: */
	struct load_weight		load;
	struct rb_node			run_node;
	struct list_head		group_node;
	unsigned int			on_rq;

	u64				exec_start;
	u64				sum_exec_runtime;
	u64				vruntime;
	u64				prev_sum_exec_runtime;

	u64				nr_migrations;

	struct sched_statistics		statistics;

#ifdef CONFIG_FAIR_GROUP_SCHED
	int				depth;
	struct sched_entity		*parent;
	/* rq on which this entity is (to be) queued: */
	struct cfs_rq			*cfs_rq;
	/* rq "owned" by this entity/group: */
	struct cfs_rq			*my_q;
#endif

#ifdef CONFIG_SMP
	/*
	 * Per entity load average tracking.
	 *
	 * Put into separate cache line so it does not
	 * collide with read-mostly values above.
	 */
	struct sched_avg		avg ____cacheline_aligned_in_smp;
#endif
};

struct sched_rt_entity {
	struct list_head		run_list;
	unsigned long			timeout;
	unsigned long			watchdog_stamp;
	unsigned int			time_slice;
	unsigned short			on_rq;
	unsigned short			on_list;

	struct sched_rt_entity		*back;
#ifdef CONFIG_RT_GROUP_SCHED
	struct sched_rt_entity		*parent;
	/* rq on which this entity is (to be) queued: */
	struct rt_rq			*rt_rq;
	/* rq "owned" by this entity/group: */
	struct rt_rq			*my_q;
#endif
};

struct sched_dl_entity {
	struct rb_node			rb_node;

	/*
	 * Original scheduling parameters. Copied here from sched_attr
	 * during sched_setattr(), they will remain the same until
	 * the next sched_setattr().
	 */
	u64				dl_runtime;	/* Maximum runtime for each instance	*/
	u64				dl_deadline;	/* Relative deadline of each instance	*/
	u64				dl_period;	/* Separation of two instances (period) */
	u64				dl_bw;		/* dl_runtime / dl_deadline		*/

	/*
	 * Actual scheduling parameters. Initialized with the values above,
	 * they are continously updated during task execution. Note that
	 * the remaining runtime could be < 0 in case we are in overrun.
	 */
	s64				runtime;	/* Remaining runtime for this instance	*/
	u64				deadline;	/* Absolute deadline for this instance	*/
	unsigned int			flags;		/* Specifying the scheduler behaviour	*/

	/*
	 * Some bool flags:
	 *
	 * @dl_throttled tells if we exhausted the runtime. If so, the
	 * task has to wait for a replenishment to be performed at the
	 * next firing of dl_timer.
	 *
	 * @dl_boosted tells if we are boosted due to DI. If so we are
	 * outside bandwidth enforcement mechanism (but only until we
	 * exit the critical section);
	 *
	 * @dl_yielded tells if task gave up the CPU before consuming
	 * all its available runtime during the last job.
	 */
	int				dl_throttled;
	int				dl_boosted;
	int				dl_yielded;

	/*
	 * Bandwidth enforcement timer. Each -deadline task has its
	 * own bandwidth to be enforced, thus we need one timer per task.
	 */
	struct hrtimer			dl_timer;
};

union rcu_special {
	struct {
		u8			blocked;
		u8			need_qs;
		u8			exp_need_qs;

		/* Otherwise the compiler can store garbage here: */
		u8			pad;
	} b; /* Bits. */
	u32 s; /* Set of bits. */
};

enum perf_event_task_context {
	perf_invalid_context = -1,
	perf_hw_context = 0,
	perf_sw_context,
	perf_nr_task_contexts,
};

struct wake_q_node {
	struct wake_q_node *next;
};

struct task_struct {
#ifdef CONFIG_THREAD_INFO_IN_TASK
	/*
	 * For reasons of header soup (see current_thread_info()), this
	 * must be the first element of task_struct.
	 */
	struct thread_info		thread_info;
#endif
	/* -1 unrunnable, 0 runnable, >0 stopped: */
	volatile long			state;
	void				*stack;
	atomic_t			usage;
	/* Per task flags (PF_*), defined further below: */
	unsigned int			flags;
	unsigned int			ptrace;

#ifdef CONFIG_SMP
	struct llist_node		wake_entry;
	int				on_cpu;
#ifdef CONFIG_THREAD_INFO_IN_TASK
	/* Current CPU: */
	unsigned int			cpu;
#endif
	unsigned int			wakee_flips;
	unsigned long			wakee_flip_decay_ts;
	struct task_struct		*last_wakee;

	int				wake_cpu;
#endif
	int				on_rq;

	int				prio;
	int				static_prio;
	int				normal_prio;
	unsigned int			rt_priority;

	const struct sched_class	*sched_class;
	struct sched_entity		se;
	struct sched_rt_entity		rt;
#ifdef CONFIG_CGROUP_SCHED
	struct task_group		*sched_task_group;
#endif
	struct sched_dl_entity		dl;

#ifdef CONFIG_PREEMPT_NOTIFIERS
	/* List of struct preempt_notifier: */
	struct hlist_head		preempt_notifiers;
#endif

#ifdef CONFIG_BLK_DEV_IO_TRACE
	unsigned int			btrace_seq;
#endif

	unsigned int			policy;
	int				nr_cpus_allowed;
	cpumask_t			cpus_allowed;

#ifdef CONFIG_PREEMPT_RCU
	int				rcu_read_lock_nesting;
	union rcu_special		rcu_read_unlock_special;
	struct list_head		rcu_node_entry;
	struct rcu_node			*rcu_blocked_node;
#endif /* #ifdef CONFIG_PREEMPT_RCU */

#ifdef CONFIG_TASKS_RCU
	unsigned long			rcu_tasks_nvcsw;
	bool				rcu_tasks_holdout;
	struct list_head		rcu_tasks_holdout_list;
	int				rcu_tasks_idle_cpu;
#endif /* #ifdef CONFIG_TASKS_RCU */

	struct sched_info		sched_info;

	struct list_head		tasks;
#ifdef CONFIG_SMP
	struct plist_node		pushable_tasks;
	struct rb_node			pushable_dl_tasks;
#endif

	struct mm_struct		*mm;
	struct mm_struct		*active_mm;

	/* Per-thread vma caching: */
	struct vmacache			vmacache;

#ifdef SPLIT_RSS_COUNTING
	struct task_rss_stat		rss_stat;
#endif
	int				exit_state;
	int				exit_code;
	int				exit_signal;
	/* The signal sent when the parent dies: */
	int				pdeath_signal;
	/* JOBCTL_*, siglock protected: */
	unsigned long			jobctl;

	/* Used for emulating ABI behavior of previous Linux versions: */
	unsigned int			personality;

	/* Scheduler bits, serialized by scheduler locks: */
	unsigned			sched_reset_on_fork:1;
	unsigned			sched_contributes_to_load:1;
	unsigned			sched_migrated:1;
	unsigned			sched_remote_wakeup:1;
	/* Force alignment to the next boundary: */
	unsigned			:0;

	/* Unserialized, strictly 'current' */

	/* Bit to tell LSMs we're in execve(): */
	unsigned			in_execve:1;
	unsigned			in_iowait:1;
#ifndef TIF_RESTORE_SIGMASK
	unsigned			restore_sigmask:1;
#endif
#ifdef CONFIG_MEMCG
	unsigned			memcg_may_oom:1;
#ifndef CONFIG_SLOB
	unsigned			memcg_kmem_skip_account:1;
#endif
#endif
#ifdef CONFIG_COMPAT_BRK
	unsigned			brk_randomized:1;
#endif
#ifdef CONFIG_CGROUPS
	/* disallow userland-initiated cgroup migration */
	unsigned			no_cgroup_migration:1;
#endif

	unsigned long			atomic_flags; /* Flags requiring atomic access. */

	struct restart_block		restart_block;

	pid_t				pid;
	pid_t				tgid;

#ifdef CONFIG_CC_STACKPROTECTOR
	/* Canary value for the -fstack-protector GCC feature: */
	unsigned long			stack_canary;
#endif
	/*
	 * Pointers to the (original) parent process, youngest child, younger sibling,
	 * older sibling, respectively.  (p->father can be replaced with
	 * p->real_parent->pid)
	 */

	/* Real parent process: */
	struct task_struct __rcu	*real_parent;

	/* Recipient of SIGCHLD, wait4() reports: */
	struct task_struct __rcu	*parent;

	/*
	 * Children/sibling form the list of natural children:
	 */
	struct list_head		children;
	struct list_head		sibling;
	struct task_struct		*group_leader;

	/*
	 * 'ptraced' is the list of tasks this task is using ptrace() on.
	 *
	 * This includes both natural children and PTRACE_ATTACH targets.
	 * 'ptrace_entry' is this task's link on the p->parent->ptraced list.
	 */
	struct list_head		ptraced;
	struct list_head		ptrace_entry;

	/* PID/PID hash table linkage. */
	struct pid_link			pids[PIDTYPE_MAX];
	struct list_head		thread_group;
	struct list_head		thread_node;

	struct completion		*vfork_done;

	/* CLONE_CHILD_SETTID: */
	int __user			*set_child_tid;

	/* CLONE_CHILD_CLEARTID: */
	int __user			*clear_child_tid;

	u64				utime;
	u64				stime;
#ifdef CONFIG_ARCH_HAS_SCALED_CPUTIME
	u64				utimescaled;
	u64				stimescaled;
#endif
	u64				gtime;
	struct prev_cputime		prev_cputime;
#ifdef CONFIG_VIRT_CPU_ACCOUNTING_GEN
	seqcount_t			vtime_seqcount;
	unsigned long long		vtime_snap;
	enum {
		/* Task is sleeping or running in a CPU with VTIME inactive: */
		VTIME_INACTIVE = 0,
		/* Task runs in userspace in a CPU with VTIME active: */
		VTIME_USER,
		/* Task runs in kernelspace in a CPU with VTIME active: */
		VTIME_SYS,
	} vtime_snap_whence;
#endif

#ifdef CONFIG_NO_HZ_FULL
	atomic_t			tick_dep_mask;
#endif
	/* Context switch counts: */
	unsigned long			nvcsw;
	unsigned long			nivcsw;

	/* Monotonic time in nsecs: */
	u64				start_time;

	/* Boot based time in nsecs: */
	u64				real_start_time;

	/* MM fault and swap info: this can arguably be seen as either mm-specific or thread-specific: */
	unsigned long			min_flt;
	unsigned long			maj_flt;

#ifdef CONFIG_POSIX_TIMERS
	struct task_cputime		cputime_expires;
	struct list_head		cpu_timers[3];
#endif

	/* Process credentials: */

	/* Tracer's credentials at attach: */
	const struct cred __rcu		*ptracer_cred;

	/* Objective and real subjective task credentials (COW): */
	const struct cred __rcu		*real_cred;

	/* Effective (overridable) subjective task credentials (COW): */
	const struct cred __rcu		*cred;

	/*
	 * executable name, excluding path.
	 *
	 * - normally initialized setup_new_exec()
	 * - access it with [gs]et_task_comm()
	 * - lock it with task_lock()
	 */
	char				comm[TASK_COMM_LEN];

	struct nameidata		*nameidata;

#ifdef CONFIG_SYSVIPC
	struct sysv_sem			sysvsem;
	struct sysv_shm			sysvshm;
#endif
#ifdef CONFIG_DETECT_HUNG_TASK
	unsigned long			last_switch_count;
#endif
	/* Filesystem information: */
	struct fs_struct		*fs;

	/* Open file information: */
	struct files_struct		*files;

	/* Namespaces: */
	struct nsproxy			*nsproxy;

	/* Signal handlers: */
	struct signal_struct		*signal;
	struct sighand_struct		*sighand;
	sigset_t			blocked;
	sigset_t			real_blocked;
	/* Restored if set_restore_sigmask() was used: */
	sigset_t			saved_sigmask;
	struct sigpending		pending;
	unsigned long			sas_ss_sp;
	size_t				sas_ss_size;
	unsigned int			sas_ss_flags;

	struct callback_head		*task_works;

	struct audit_context		*audit_context;
#ifdef CONFIG_AUDITSYSCALL
	kuid_t				loginuid;
	unsigned int			sessionid;
#endif
	struct seccomp			seccomp;

	/* Thread group tracking: */
	u32				parent_exec_id;
	u32				self_exec_id;

	/* Protection against (de-)allocation: mm, files, fs, tty, keyrings, mems_allowed, mempolicy: */
	spinlock_t			alloc_lock;

	/* Protection of the PI data structures: */
	raw_spinlock_t			pi_lock;

	struct wake_q_node		wake_q;

#ifdef CONFIG_RT_MUTEXES
	/* PI waiters blocked on a rt_mutex held by this task: */
	struct rb_root			pi_waiters;
	struct rb_node			*pi_waiters_leftmost;
	/* Updated under owner's pi_lock and rq lock */
	struct task_struct		*pi_top_task;
	/* Deadlock detection and priority inheritance handling: */
	struct rt_mutex_waiter		*pi_blocked_on;
#endif

#ifdef CONFIG_DEBUG_MUTEXES
	/* Mutex deadlock detection: */
	struct mutex_waiter		*blocked_on;
#endif

#ifdef CONFIG_TRACE_IRQFLAGS
	unsigned int			irq_events;
	unsigned long			hardirq_enable_ip;
	unsigned long			hardirq_disable_ip;
	unsigned int			hardirq_enable_event;
	unsigned int			hardirq_disable_event;
	int				hardirqs_enabled;
	int				hardirq_context;
	unsigned long			softirq_disable_ip;
	unsigned long			softirq_enable_ip;
	unsigned int			softirq_disable_event;
	unsigned int			softirq_enable_event;
	int				softirqs_enabled;
	int				softirq_context;
#endif

#ifdef CONFIG_LOCKDEP
# define MAX_LOCK_DEPTH			48UL
	u64				curr_chain_key;
	int				lockdep_depth;
	unsigned int			lockdep_recursion;
	struct held_lock		held_locks[MAX_LOCK_DEPTH];
	gfp_t				lockdep_reclaim_gfp;
#endif

#ifdef CONFIG_UBSAN
	unsigned int			in_ubsan;
#endif

	/* Journalling filesystem info: */
	void				*journal_info;

	/* Stacked block device info: */
	struct bio_list			*bio_list;

#ifdef CONFIG_BLOCK
	/* Stack plugging: */
	struct blk_plug			*plug;
#endif

	/* VM state: */
	struct reclaim_state		*reclaim_state;

	struct backing_dev_info		*backing_dev_info;

	struct io_context		*io_context;

	/* Ptrace state: */
	unsigned long			ptrace_message;
	siginfo_t			*last_siginfo;

	struct task_io_accounting	ioac;
#ifdef CONFIG_TASK_XACCT
	/* Accumulated RSS usage: */
	u64				acct_rss_mem1;
	/* Accumulated virtual memory usage: */
	u64				acct_vm_mem1;
	/* stime + utime since last update: */
	u64				acct_timexpd;
#endif
#ifdef CONFIG_CPUSETS
	/* Protected by ->alloc_lock: */
	nodemask_t			mems_allowed;
	/* Seqence number to catch updates: */
	seqcount_t			mems_allowed_seq;
	int				cpuset_mem_spread_rotor;
	int				cpuset_slab_spread_rotor;
#endif
#ifdef CONFIG_CGROUPS
	/* Control Group info protected by css_set_lock: */
	struct css_set __rcu		*cgroups;
	/* cg_list protected by css_set_lock and tsk->alloc_lock: */
	struct list_head		cg_list;
#endif
#ifdef CONFIG_INTEL_RDT_A
	int				closid;
#endif
#ifdef CONFIG_FUTEX
	struct robust_list_head __user	*robust_list;
#ifdef CONFIG_COMPAT
	struct compat_robust_list_head __user *compat_robust_list;
#endif
	struct list_head		pi_state_list;
	struct futex_pi_state		*pi_state_cache;
#endif
#ifdef CONFIG_PERF_EVENTS
	struct perf_event_context	*perf_event_ctxp[perf_nr_task_contexts];
	struct mutex			perf_event_mutex;
	struct list_head		perf_event_list;
#endif
#ifdef CONFIG_DEBUG_PREEMPT
	unsigned long			preempt_disable_ip;
#endif
#ifdef CONFIG_NUMA
	/* Protected by alloc_lock: */
	struct mempolicy		*mempolicy;
	short				il_next;
	short				pref_node_fork;
#endif
#ifdef CONFIG_NUMA_BALANCING
	int				numa_scan_seq;
	unsigned int			numa_scan_period;
	unsigned int			numa_scan_period_max;
	int				numa_preferred_nid;
	unsigned long			numa_migrate_retry;
	/* Migration stamp: */
	u64				node_stamp;
	u64				last_task_numa_placement;
	u64				last_sum_exec_runtime;
	struct callback_head		numa_work;

	struct list_head		numa_entry;
	struct numa_group		*numa_group;

	/*
	 * numa_faults is an array split into four regions:
	 * faults_memory, faults_cpu, faults_memory_buffer, faults_cpu_buffer
	 * in this precise order.
	 *
	 * faults_memory: Exponential decaying average of faults on a per-node
	 * basis. Scheduling placement decisions are made based on these
	 * counts. The values remain static for the duration of a PTE scan.
	 * faults_cpu: Track the nodes the process was running on when a NUMA
	 * hinting fault was incurred.
	 * faults_memory_buffer and faults_cpu_buffer: Record faults per node
	 * during the current scan window. When the scan completes, the counts
	 * in faults_memory and faults_cpu decay and these values are copied.
	 */
	unsigned long			*numa_faults;
	unsigned long			total_numa_faults;

	/*
	 * numa_faults_locality tracks if faults recorded during the last
	 * scan window were remote/local or failed to migrate. The task scan
	 * period is adapted based on the locality of the faults with different
	 * weights depending on whether they were shared or private faults
	 */
	unsigned long			numa_faults_locality[3];

	unsigned long			numa_pages_migrated;
#endif /* CONFIG_NUMA_BALANCING */

	struct tlbflush_unmap_batch	tlb_ubc;

	struct rcu_head			rcu;

	/* Cache last used pipe for splice(): */
	struct pipe_inode_info		*splice_pipe;

	struct page_frag		task_frag;

#ifdef CONFIG_TASK_DELAY_ACCT
	struct task_delay_info		*delays;
#endif

#ifdef CONFIG_FAULT_INJECTION
	int				make_it_fail;
#endif
	/*
	 * When (nr_dirtied >= nr_dirtied_pause), it's time to call
	 * balance_dirty_pages() for a dirty throttling pause:
	 */
	int				nr_dirtied;
	int				nr_dirtied_pause;
	/* Start of a write-and-pause period: */
	unsigned long			dirty_paused_when;

#ifdef CONFIG_LATENCYTOP
	int				latency_record_count;
	struct latency_record		latency_record[LT_SAVECOUNT];
#endif
	/*
	 * Time slack values; these are used to round up poll() and
	 * select() etc timeout values. These are in nanoseconds.
	 */
	u64				timer_slack_ns;
	u64				default_timer_slack_ns;

#ifdef CONFIG_KASAN
	unsigned int			kasan_depth;
#endif

#ifdef CONFIG_FUNCTION_GRAPH_TRACER
	/* Index of current stored address in ret_stack: */
	int				curr_ret_stack;

	/* Stack of return addresses for return function tracing: */
	struct ftrace_ret_stack		*ret_stack;

	/* Timestamp for last schedule: */
	unsigned long long		ftrace_timestamp;

	/*
	 * Number of functions that haven't been traced
	 * because of depth overrun:
	 */
	atomic_t			trace_overrun;

	/* Pause tracing: */
	atomic_t			tracing_graph_pause;
#endif

#ifdef CONFIG_TRACING
	/* State flags for use by tracers: */
	unsigned long			trace;

	/* Bitmask and counter of trace recursion: */
	unsigned long			trace_recursion;
#endif /* CONFIG_TRACING */

#ifdef CONFIG_KCOV
	/* Coverage collection mode enabled for this task (0 if disabled): */
	enum kcov_mode			kcov_mode;

	/* Size of the kcov_area: */
	unsigned int			kcov_size;

	/* Buffer for coverage collection: */
	void				*kcov_area;

	/* KCOV descriptor wired with this task or NULL: */
	struct kcov			*kcov;
#endif

#ifdef CONFIG_MEMCG
	struct mem_cgroup		*memcg_in_oom;
	gfp_t				memcg_oom_gfp_mask;
	int				memcg_oom_order;

	/* Number of pages to reclaim on returning to userland: */
	unsigned int			memcg_nr_pages_over_high;
#endif

#ifdef CONFIG_UPROBES
	struct uprobe_task		*utask;
#endif
#if defined(CONFIG_BCACHE) || defined(CONFIG_BCACHE_MODULE)
	unsigned int			sequential_io;
	unsigned int			sequential_io_avg;
#endif
#ifdef CONFIG_DEBUG_ATOMIC_SLEEP
	unsigned long			task_state_change;
#endif
	int				pagefault_disabled;
#ifdef CONFIG_MMU
	struct task_struct		*oom_reaper_list;
#endif
#ifdef CONFIG_VMAP_STACK
	struct vm_struct		*stack_vm_area;
#endif
#ifdef CONFIG_THREAD_INFO_IN_TASK
	/* A live task holds one reference: */
	atomic_t			stack_refcount;
#endif
<<<<<<< HEAD
#ifdef CONFIG_LIVEPATCH
	int patch_state;
=======
#ifdef CONFIG_SECURITY
	/* Used by LSM modules for access restriction: */
	void				*security;
>>>>>>> 8979b02a
#endif
	/* CPU-specific state of this task: */
	struct thread_struct		thread;

	/*
	 * WARNING: on x86, 'thread_struct' contains a variable-sized
	 * structure.  It *MUST* be at the end of 'task_struct'.
	 *
	 * Do not put anything below here!
	 */
};

static inline struct pid *task_pid(struct task_struct *task)
{
	return task->pids[PIDTYPE_PID].pid;
}

static inline struct pid *task_tgid(struct task_struct *task)
{
	return task->group_leader->pids[PIDTYPE_PID].pid;
}

/*
 * Without tasklist or RCU lock it is not safe to dereference
 * the result of task_pgrp/task_session even if task == current,
 * we can race with another thread doing sys_setsid/sys_setpgid.
 */
static inline struct pid *task_pgrp(struct task_struct *task)
{
	return task->group_leader->pids[PIDTYPE_PGID].pid;
}

static inline struct pid *task_session(struct task_struct *task)
{
	return task->group_leader->pids[PIDTYPE_SID].pid;
}

/*
 * the helpers to get the task's different pids as they are seen
 * from various namespaces
 *
 * task_xid_nr()     : global id, i.e. the id seen from the init namespace;
 * task_xid_vnr()    : virtual id, i.e. the id seen from the pid namespace of
 *                     current.
 * task_xid_nr_ns()  : id seen from the ns specified;
 *
 * set_task_vxid()   : assigns a virtual id to a task;
 *
 * see also pid_nr() etc in include/linux/pid.h
 */
pid_t __task_pid_nr_ns(struct task_struct *task, enum pid_type type, struct pid_namespace *ns);

static inline pid_t task_pid_nr(struct task_struct *tsk)
{
	return tsk->pid;
}

static inline pid_t task_pid_nr_ns(struct task_struct *tsk, struct pid_namespace *ns)
{
	return __task_pid_nr_ns(tsk, PIDTYPE_PID, ns);
}

static inline pid_t task_pid_vnr(struct task_struct *tsk)
{
	return __task_pid_nr_ns(tsk, PIDTYPE_PID, NULL);
}


static inline pid_t task_tgid_nr(struct task_struct *tsk)
{
	return tsk->tgid;
}

extern pid_t task_tgid_nr_ns(struct task_struct *tsk, struct pid_namespace *ns);

static inline pid_t task_tgid_vnr(struct task_struct *tsk)
{
	return pid_vnr(task_tgid(tsk));
}

/**
 * pid_alive - check that a task structure is not stale
 * @p: Task structure to be checked.
 *
 * Test if a process is not yet dead (at most zombie state)
 * If pid_alive fails, then pointers within the task structure
 * can be stale and must not be dereferenced.
 *
 * Return: 1 if the process is alive. 0 otherwise.
 */
static inline int pid_alive(const struct task_struct *p)
{
	return p->pids[PIDTYPE_PID].pid != NULL;
}

static inline pid_t task_ppid_nr_ns(const struct task_struct *tsk, struct pid_namespace *ns)
{
	pid_t pid = 0;

	rcu_read_lock();
	if (pid_alive(tsk))
		pid = task_tgid_nr_ns(rcu_dereference(tsk->real_parent), ns);
	rcu_read_unlock();

	return pid;
}

static inline pid_t task_ppid_nr(const struct task_struct *tsk)
{
	return task_ppid_nr_ns(tsk, &init_pid_ns);
}

static inline pid_t task_pgrp_nr_ns(struct task_struct *tsk, struct pid_namespace *ns)
{
	return __task_pid_nr_ns(tsk, PIDTYPE_PGID, ns);
}

static inline pid_t task_pgrp_vnr(struct task_struct *tsk)
{
	return __task_pid_nr_ns(tsk, PIDTYPE_PGID, NULL);
}


static inline pid_t task_session_nr_ns(struct task_struct *tsk, struct pid_namespace *ns)
{
	return __task_pid_nr_ns(tsk, PIDTYPE_SID, ns);
}

static inline pid_t task_session_vnr(struct task_struct *tsk)
{
	return __task_pid_nr_ns(tsk, PIDTYPE_SID, NULL);
}

/* Obsolete, do not use: */
static inline pid_t task_pgrp_nr(struct task_struct *tsk)
{
	return task_pgrp_nr_ns(tsk, &init_pid_ns);
}

/**
 * is_global_init - check if a task structure is init. Since init
 * is free to have sub-threads we need to check tgid.
 * @tsk: Task structure to be checked.
 *
 * Check if a task structure is the first user space task the kernel created.
 *
 * Return: 1 if the task structure is init. 0 otherwise.
 */
static inline int is_global_init(struct task_struct *tsk)
{
	return task_tgid_nr(tsk) == 1;
}

extern struct pid *cad_pid;

/*
 * Per process flags
 */
#define PF_IDLE			0x00000002	/* I am an IDLE thread */
#define PF_EXITING		0x00000004	/* Getting shut down */
#define PF_EXITPIDONE		0x00000008	/* PI exit done on shut down */
#define PF_VCPU			0x00000010	/* I'm a virtual CPU */
#define PF_WQ_WORKER		0x00000020	/* I'm a workqueue worker */
#define PF_FORKNOEXEC		0x00000040	/* Forked but didn't exec */
#define PF_MCE_PROCESS		0x00000080      /* Process policy on mce errors */
#define PF_SUPERPRIV		0x00000100	/* Used super-user privileges */
#define PF_DUMPCORE		0x00000200	/* Dumped core */
#define PF_SIGNALED		0x00000400	/* Killed by a signal */
#define PF_MEMALLOC		0x00000800	/* Allocating memory */
#define PF_NPROC_EXCEEDED	0x00001000	/* set_user() noticed that RLIMIT_NPROC was exceeded */
#define PF_USED_MATH		0x00002000	/* If unset the fpu must be initialized before use */
#define PF_USED_ASYNC		0x00004000	/* Used async_schedule*(), used by module init */
#define PF_NOFREEZE		0x00008000	/* This thread should not be frozen */
#define PF_FROZEN		0x00010000	/* Frozen for system suspend */
#define PF_FSTRANS		0x00020000	/* Inside a filesystem transaction */
#define PF_KSWAPD		0x00040000	/* I am kswapd */
#define PF_MEMALLOC_NOIO	0x00080000	/* Allocating memory without IO involved */
#define PF_LESS_THROTTLE	0x00100000	/* Throttle me less: I clean memory */
#define PF_KTHREAD		0x00200000	/* I am a kernel thread */
#define PF_RANDOMIZE		0x00400000	/* Randomize virtual address space */
#define PF_SWAPWRITE		0x00800000	/* Allowed to write to swap */
#define PF_NO_SETAFFINITY	0x04000000	/* Userland is not allowed to meddle with cpus_allowed */
#define PF_MCE_EARLY		0x08000000      /* Early kill for mce process policy */
#define PF_MUTEX_TESTER		0x20000000	/* Thread belongs to the rt mutex tester */
#define PF_FREEZER_SKIP		0x40000000	/* Freezer should not count it as freezable */
#define PF_SUSPEND_TASK		0x80000000      /* This thread called freeze_processes() and should not be frozen */

/*
 * Only the _current_ task can read/write to tsk->flags, but other
 * tasks can access tsk->flags in readonly mode for example
 * with tsk_used_math (like during threaded core dumping).
 * There is however an exception to this rule during ptrace
 * or during fork: the ptracer task is allowed to write to the
 * child->flags of its traced child (same goes for fork, the parent
 * can write to the child->flags), because we're guaranteed the
 * child is not running and in turn not changing child->flags
 * at the same time the parent does it.
 */
#define clear_stopped_child_used_math(child)	do { (child)->flags &= ~PF_USED_MATH; } while (0)
#define set_stopped_child_used_math(child)	do { (child)->flags |= PF_USED_MATH; } while (0)
#define clear_used_math()			clear_stopped_child_used_math(current)
#define set_used_math()				set_stopped_child_used_math(current)

#define conditional_stopped_child_used_math(condition, child) \
	do { (child)->flags &= ~PF_USED_MATH, (child)->flags |= (condition) ? PF_USED_MATH : 0; } while (0)

#define conditional_used_math(condition)	conditional_stopped_child_used_math(condition, current)

#define copy_to_stopped_child_used_math(child) \
	do { (child)->flags &= ~PF_USED_MATH, (child)->flags |= current->flags & PF_USED_MATH; } while (0)

/* NOTE: this will return 0 or PF_USED_MATH, it will never return 1 */
#define tsk_used_math(p)			((p)->flags & PF_USED_MATH)
#define used_math()				tsk_used_math(current)

/* Per-process atomic flags. */
#define PFA_NO_NEW_PRIVS		0	/* May not gain new privileges. */
#define PFA_SPREAD_PAGE			1	/* Spread page cache over cpuset */
#define PFA_SPREAD_SLAB			2	/* Spread some slab caches over cpuset */
#define PFA_LMK_WAITING			3	/* Lowmemorykiller is waiting */


#define TASK_PFA_TEST(name, func)					\
	static inline bool task_##func(struct task_struct *p)		\
	{ return test_bit(PFA_##name, &p->atomic_flags); }

#define TASK_PFA_SET(name, func)					\
	static inline void task_set_##func(struct task_struct *p)	\
	{ set_bit(PFA_##name, &p->atomic_flags); }

#define TASK_PFA_CLEAR(name, func)					\
	static inline void task_clear_##func(struct task_struct *p)	\
	{ clear_bit(PFA_##name, &p->atomic_flags); }

TASK_PFA_TEST(NO_NEW_PRIVS, no_new_privs)
TASK_PFA_SET(NO_NEW_PRIVS, no_new_privs)

TASK_PFA_TEST(SPREAD_PAGE, spread_page)
TASK_PFA_SET(SPREAD_PAGE, spread_page)
TASK_PFA_CLEAR(SPREAD_PAGE, spread_page)

TASK_PFA_TEST(SPREAD_SLAB, spread_slab)
TASK_PFA_SET(SPREAD_SLAB, spread_slab)
TASK_PFA_CLEAR(SPREAD_SLAB, spread_slab)

TASK_PFA_TEST(LMK_WAITING, lmk_waiting)
TASK_PFA_SET(LMK_WAITING, lmk_waiting)

static inline void
current_restore_flags(unsigned long orig_flags, unsigned long flags)
{
	current->flags &= ~flags;
	current->flags |= orig_flags & flags;
}

extern int cpuset_cpumask_can_shrink(const struct cpumask *cur, const struct cpumask *trial);
extern int task_can_attach(struct task_struct *p, const struct cpumask *cs_cpus_allowed);
#ifdef CONFIG_SMP
extern void do_set_cpus_allowed(struct task_struct *p, const struct cpumask *new_mask);
extern int set_cpus_allowed_ptr(struct task_struct *p, const struct cpumask *new_mask);
#else
static inline void do_set_cpus_allowed(struct task_struct *p, const struct cpumask *new_mask)
{
}
static inline int set_cpus_allowed_ptr(struct task_struct *p, const struct cpumask *new_mask)
{
	if (!cpumask_test_cpu(0, new_mask))
		return -EINVAL;
	return 0;
}
#endif

#ifndef cpu_relax_yield
#define cpu_relax_yield() cpu_relax()
#endif

extern int yield_to(struct task_struct *p, bool preempt);
extern void set_user_nice(struct task_struct *p, long nice);
extern int task_prio(const struct task_struct *p);

/**
 * task_nice - return the nice value of a given task.
 * @p: the task in question.
 *
 * Return: The nice value [ -20 ... 0 ... 19 ].
 */
static inline int task_nice(const struct task_struct *p)
{
	return PRIO_TO_NICE((p)->static_prio);
}

extern int can_nice(const struct task_struct *p, const int nice);
extern int task_curr(const struct task_struct *p);
extern int idle_cpu(int cpu);
extern int sched_setscheduler(struct task_struct *, int, const struct sched_param *);
extern int sched_setscheduler_nocheck(struct task_struct *, int, const struct sched_param *);
extern int sched_setattr(struct task_struct *, const struct sched_attr *);
extern struct task_struct *idle_task(int cpu);

/**
 * is_idle_task - is the specified task an idle task?
 * @p: the task in question.
 *
 * Return: 1 if @p is an idle task. 0 otherwise.
 */
static inline bool is_idle_task(const struct task_struct *p)
{
	return !!(p->flags & PF_IDLE);
}

extern struct task_struct *curr_task(int cpu);
extern void ia64_set_curr_task(int cpu, struct task_struct *p);

void yield(void);

union thread_union {
#ifndef CONFIG_THREAD_INFO_IN_TASK
	struct thread_info thread_info;
#endif
	unsigned long stack[THREAD_SIZE/sizeof(long)];
};

#ifdef CONFIG_THREAD_INFO_IN_TASK
static inline struct thread_info *task_thread_info(struct task_struct *task)
{
	return &task->thread_info;
}
#elif !defined(__HAVE_THREAD_FUNCTIONS)
# define task_thread_info(task)	((struct thread_info *)(task)->stack)
#endif

/*
 * find a task by one of its numerical ids
 *
 * find_task_by_pid_ns():
 *      finds a task by its pid in the specified namespace
 * find_task_by_vpid():
 *      finds a task by its virtual pid
 *
 * see also find_vpid() etc in include/linux/pid.h
 */

extern struct task_struct *find_task_by_vpid(pid_t nr);
extern struct task_struct *find_task_by_pid_ns(pid_t nr, struct pid_namespace *ns);

extern int wake_up_state(struct task_struct *tsk, unsigned int state);
extern int wake_up_process(struct task_struct *tsk);
extern void wake_up_new_task(struct task_struct *tsk);

#ifdef CONFIG_SMP
extern void kick_process(struct task_struct *tsk);
#else
static inline void kick_process(struct task_struct *tsk) { }
#endif

extern void __set_task_comm(struct task_struct *tsk, const char *from, bool exec);

static inline void set_task_comm(struct task_struct *tsk, const char *from)
{
	__set_task_comm(tsk, from, false);
}

extern char *get_task_comm(char *to, struct task_struct *tsk);

#ifdef CONFIG_SMP
void scheduler_ipi(void);
extern unsigned long wait_task_inactive(struct task_struct *, long match_state);
#else
static inline void scheduler_ipi(void) { }
static inline unsigned long wait_task_inactive(struct task_struct *p, long match_state)
{
	return 1;
}
#endif

/*
 * Set thread flags in other task's structures.
 * See asm/thread_info.h for TIF_xxxx flags available:
 */
static inline void set_tsk_thread_flag(struct task_struct *tsk, int flag)
{
	set_ti_thread_flag(task_thread_info(tsk), flag);
}

static inline void clear_tsk_thread_flag(struct task_struct *tsk, int flag)
{
	clear_ti_thread_flag(task_thread_info(tsk), flag);
}

static inline int test_and_set_tsk_thread_flag(struct task_struct *tsk, int flag)
{
	return test_and_set_ti_thread_flag(task_thread_info(tsk), flag);
}

static inline int test_and_clear_tsk_thread_flag(struct task_struct *tsk, int flag)
{
	return test_and_clear_ti_thread_flag(task_thread_info(tsk), flag);
}

static inline int test_tsk_thread_flag(struct task_struct *tsk, int flag)
{
	return test_ti_thread_flag(task_thread_info(tsk), flag);
}

static inline void set_tsk_need_resched(struct task_struct *tsk)
{
	set_tsk_thread_flag(tsk,TIF_NEED_RESCHED);
}

static inline void clear_tsk_need_resched(struct task_struct *tsk)
{
	clear_tsk_thread_flag(tsk,TIF_NEED_RESCHED);
}

static inline int test_tsk_need_resched(struct task_struct *tsk)
{
	return unlikely(test_tsk_thread_flag(tsk,TIF_NEED_RESCHED));
}

/*
 * cond_resched() and cond_resched_lock(): latency reduction via
 * explicit rescheduling in places that are safe. The return
 * value indicates whether a reschedule was done in fact.
 * cond_resched_lock() will drop the spinlock before scheduling,
 * cond_resched_softirq() will enable bhs before scheduling.
 */
#ifndef CONFIG_PREEMPT
extern int _cond_resched(void);
#else
static inline int _cond_resched(void) { return 0; }
#endif

#define cond_resched() ({			\
	___might_sleep(__FILE__, __LINE__, 0);	\
	_cond_resched();			\
})

extern int __cond_resched_lock(spinlock_t *lock);

#define cond_resched_lock(lock) ({				\
	___might_sleep(__FILE__, __LINE__, PREEMPT_LOCK_OFFSET);\
	__cond_resched_lock(lock);				\
})

extern int __cond_resched_softirq(void);

#define cond_resched_softirq() ({					\
	___might_sleep(__FILE__, __LINE__, SOFTIRQ_DISABLE_OFFSET);	\
	__cond_resched_softirq();					\
})

static inline void cond_resched_rcu(void)
{
#if defined(CONFIG_DEBUG_ATOMIC_SLEEP) || !defined(CONFIG_PREEMPT_RCU)
	rcu_read_unlock();
	cond_resched();
	rcu_read_lock();
#endif
}

/*
 * Does a critical section need to be broken due to another
 * task waiting?: (technically does not depend on CONFIG_PREEMPT,
 * but a general need for low latency)
 */
static inline int spin_needbreak(spinlock_t *lock)
{
#ifdef CONFIG_PREEMPT
	return spin_is_contended(lock);
#else
	return 0;
#endif
}

static __always_inline bool need_resched(void)
{
	return unlikely(tif_need_resched());
}

/*
 * Wrappers for p->thread_info->cpu access. No-op on UP.
 */
#ifdef CONFIG_SMP

static inline unsigned int task_cpu(const struct task_struct *p)
{
#ifdef CONFIG_THREAD_INFO_IN_TASK
	return p->cpu;
#else
	return task_thread_info(p)->cpu;
#endif
}

extern void set_task_cpu(struct task_struct *p, unsigned int cpu);

#else

static inline unsigned int task_cpu(const struct task_struct *p)
{
	return 0;
}

static inline void set_task_cpu(struct task_struct *p, unsigned int cpu)
{
}

#endif /* CONFIG_SMP */

/*
 * In order to reduce various lock holder preemption latencies provide an
 * interface to see if a vCPU is currently running or not.
 *
 * This allows us to terminate optimistic spin loops and block, analogous to
 * the native optimistic spin heuristic of testing if the lock owner task is
 * running or not.
 */
#ifndef vcpu_is_preempted
# define vcpu_is_preempted(cpu)	false
#endif

extern long sched_setaffinity(pid_t pid, const struct cpumask *new_mask);
extern long sched_getaffinity(pid_t pid, struct cpumask *mask);

#ifndef TASK_SIZE_OF
#define TASK_SIZE_OF(tsk)	TASK_SIZE
#endif

#endif<|MERGE_RESOLUTION|>--- conflicted
+++ resolved
@@ -1044,14 +1044,12 @@
 	/* A live task holds one reference: */
 	atomic_t			stack_refcount;
 #endif
-<<<<<<< HEAD
 #ifdef CONFIG_LIVEPATCH
 	int patch_state;
-=======
+#endif
 #ifdef CONFIG_SECURITY
 	/* Used by LSM modules for access restriction: */
 	void				*security;
->>>>>>> 8979b02a
 #endif
 	/* CPU-specific state of this task: */
 	struct thread_struct		thread;
