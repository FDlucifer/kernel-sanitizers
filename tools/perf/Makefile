ifeq ("$(origin O)", "command line")
	OUTPUT := $(O)/
endif

# The default target of this Makefile is...
all::

# Define V=1 to have a more verbose compile.
# Define V=2 to have an even more verbose compile.
#
# Define SNPRINTF_RETURNS_BOGUS if your are on a system which snprintf()
# or vsnprintf() return -1 instead of number of characters which would
# have been written to the final string if enough space had been available.
#
# Define FREAD_READS_DIRECTORIES if your are on a system which succeeds
# when attempting to read from an fopen'ed directory.
#
# Define NO_OPENSSL environment variable if you do not have OpenSSL.
# This also implies MOZILLA_SHA1.
#
# Define CURLDIR=/foo/bar if your curl header and library files are in
# /foo/bar/include and /foo/bar/lib directories.
#
# Define EXPATDIR=/foo/bar if your expat header and library files are in
# /foo/bar/include and /foo/bar/lib directories.
#
# Define NO_D_INO_IN_DIRENT if you don't have d_ino in your struct dirent.
#
# Define NO_D_TYPE_IN_DIRENT if your platform defines DT_UNKNOWN but lacks
# d_type in struct dirent (latest Cygwin -- will be fixed soonish).
#
# Define NO_C99_FORMAT if your formatted IO functions (printf/scanf et.al.)
# do not support the 'size specifiers' introduced by C99, namely ll, hh,
# j, z, t. (representing long long int, char, intmax_t, size_t, ptrdiff_t).
# some C compilers supported these specifiers prior to C99 as an extension.
#
# Define NO_STRCASESTR if you don't have strcasestr.
#
# Define NO_MEMMEM if you don't have memmem.
#
# Define NO_STRTOUMAX if you don't have strtoumax in the C library.
# If your compiler also does not support long long or does not have
# strtoull, define NO_STRTOULL.
#
# Define NO_SETENV if you don't have setenv in the C library.
#
# Define NO_UNSETENV if you don't have unsetenv in the C library.
#
# Define NO_MKDTEMP if you don't have mkdtemp in the C library.
#
# Define NO_SYS_SELECT_H if you don't have sys/select.h.
#
# Define NO_SYMLINK_HEAD if you never want .perf/HEAD to be a symbolic link.
# Enable it on Windows.  By default, symrefs are still used.
#
# Define NO_SVN_TESTS if you want to skip time-consuming SVN interoperability
# tests.  These tests take up a significant amount of the total test time
# but are not needed unless you plan to talk to SVN repos.
#
# Define NO_FINK if you are building on Darwin/Mac OS X, have Fink
# installed in /sw, but don't want PERF to link against any libraries
# installed there.  If defined you may specify your own (or Fink's)
# include directories and library directories by defining CFLAGS
# and LDFLAGS appropriately.
#
# Define NO_DARWIN_PORTS if you are building on Darwin/Mac OS X,
# have DarwinPorts installed in /opt/local, but don't want PERF to
# link against any libraries installed there.  If defined you may
# specify your own (or DarwinPort's) include directories and
# library directories by defining CFLAGS and LDFLAGS appropriately.
#
# Define PPC_SHA1 environment variable when running make to make use of
# a bundled SHA1 routine optimized for PowerPC.
#
# Define ARM_SHA1 environment variable when running make to make use of
# a bundled SHA1 routine optimized for ARM.
#
# Define MOZILLA_SHA1 environment variable when running make to make use of
# a bundled SHA1 routine coming from Mozilla. It is GPL'd and should be fast
# on non-x86 architectures (e.g. PowerPC), while the OpenSSL version (default
# choice) has very fast version optimized for i586.
#
# Define NEEDS_SSL_WITH_CRYPTO if you need -lcrypto with -lssl (Darwin).
#
# Define NEEDS_LIBICONV if linking with libc is not enough (Darwin).
#
# Define NEEDS_SOCKET if linking with libc is not enough (SunOS,
# Patrick Mauritz).
#
# Define NO_MMAP if you want to avoid mmap.
#
# Define NO_PTHREADS if you do not have or do not want to use Pthreads.
#
# Define NO_PREAD if you have a problem with pread() system call (e.g.
# cygwin.dll before v1.5.22).
#
# Define NO_FAST_WORKING_DIRECTORY if accessing objects in pack files is
# generally faster on your platform than accessing the working directory.
#
# Define NO_TRUSTABLE_FILEMODE if your filesystem may claim to support
# the executable mode bit, but doesn't really do so.
#
# Define NO_IPV6 if you lack IPv6 support and getaddrinfo().
#
# Define NO_SOCKADDR_STORAGE if your platform does not have struct
# sockaddr_storage.
#
# Define NO_ICONV if your libc does not properly support iconv.
#
# Define OLD_ICONV if your library has an old iconv(), where the second
# (input buffer pointer) parameter is declared with type (const char **).
#
# Define NO_DEFLATE_BOUND if your zlib does not have deflateBound.
#
# Define NO_R_TO_GCC_LINKER if your gcc does not like "-R/path/lib"
# that tells runtime paths to dynamic libraries;
# "-Wl,-rpath=/path/lib" is used instead.
#
# Define USE_NSEC below if you want perf to care about sub-second file mtimes
# and ctimes. Note that you need recent glibc (at least 2.2.4) for this, and
# it will BREAK YOUR LOCAL DIFFS! show-diff and anything using it will likely
# randomly break unless your underlying filesystem supports those sub-second
# times (my ext3 doesn't).
#
# Define USE_ST_TIMESPEC if your "struct stat" uses "st_ctimespec" instead of
# "st_ctim"
#
# Define NO_NSEC if your "struct stat" does not have "st_ctim.tv_nsec"
# available.  This automatically turns USE_NSEC off.
#
# Define USE_STDEV below if you want perf to care about the underlying device
# change being considered an inode change from the update-index perspective.
#
# Define NO_ST_BLOCKS_IN_STRUCT_STAT if your platform does not have st_blocks
# field that counts the on-disk footprint in 512-byte blocks.
#
# Define ASCIIDOC8 if you want to format documentation with AsciiDoc 8
#
# Define DOCBOOK_XSL_172 if you want to format man pages with DocBook XSL v1.72.
#
# Define NO_PERL_MAKEMAKER if you cannot use Makefiles generated by perl's
# MakeMaker (e.g. using ActiveState under Cygwin).
#
# Define NO_PERL if you do not want Perl scripts or libraries at all.
#
# Define INTERNAL_QSORT to use Git's implementation of qsort(), which
# is a simplified version of the merge sort used in glibc. This is
# recommended if Git triggers O(n^2) behavior in your platform's qsort().
#
# Define NO_EXTERNAL_GREP if you don't want "perf grep" to ever call
# your external grep (e.g., if your system lacks grep, if its grep is
# broken, or spawning external process is slower than built-in grep perf has).
#
# Define LDFLAGS=-static to build a static binary.
#
# Define EXTRA_CFLAGS=-m64 or EXTRA_CFLAGS=-m32 as appropriate for cross-builds.
#
# Define NO_DWARF if you do not want debug-info analysis feature at all.

$(shell sh -c 'mkdir -p $(OUTPUT)scripts/{perl,python}/Perf-Trace-Util/' 2> /dev/null)
$(shell sh -c 'mkdir -p $(OUTPUT)util/{ui/browsers,scripting-engines}/' 2> /dev/null)
$(shell sh -c 'mkdir $(OUTPUT)bench' 2> /dev/null)

$(OUTPUT)PERF-VERSION-FILE: .FORCE-PERF-VERSION-FILE
	@$(SHELL_PATH) util/PERF-VERSION-GEN $(OUTPUT)
-include $(OUTPUT)PERF-VERSION-FILE

uname_S := $(shell sh -c 'uname -s 2>/dev/null || echo not')
uname_M := $(shell sh -c 'uname -m 2>/dev/null || echo not')
uname_O := $(shell sh -c 'uname -o 2>/dev/null || echo not')
uname_R := $(shell sh -c 'uname -r 2>/dev/null || echo not')
uname_P := $(shell sh -c 'uname -p 2>/dev/null || echo not')
uname_V := $(shell sh -c 'uname -v 2>/dev/null || echo not')

ARCH ?= $(shell echo $(uname_M) | sed -e s/i.86/i386/ -e s/sun4u/sparc64/ \
				  -e s/arm.*/arm/ -e s/sa110/arm/ \
				  -e s/s390x/s390/ -e s/parisc64/parisc/ \
				  -e s/ppc.*/powerpc/ -e s/mips.*/mips/ \
				  -e s/sh[234].*/sh/ )

# Additional ARCH settings for x86
ifeq ($(ARCH),i386)
        ARCH := x86
endif
ifeq ($(ARCH),x86_64)
        ARCH := x86
endif

$(shell sh -c 'mkdir -p $(OUTPUT)arch/$(ARCH)/util/' 2> /dev/null)

# CFLAGS and LDFLAGS are for the users to override from the command line.

#
# Include saner warnings here, which can catch bugs:
#

EXTRA_WARNINGS := -Wformat
EXTRA_WARNINGS := $(EXTRA_WARNINGS) -Wformat-security
EXTRA_WARNINGS := $(EXTRA_WARNINGS) -Wformat-y2k
EXTRA_WARNINGS := $(EXTRA_WARNINGS) -Wshadow
EXTRA_WARNINGS := $(EXTRA_WARNINGS) -Winit-self
EXTRA_WARNINGS := $(EXTRA_WARNINGS) -Wpacked
EXTRA_WARNINGS := $(EXTRA_WARNINGS) -Wredundant-decls
EXTRA_WARNINGS := $(EXTRA_WARNINGS) -Wstack-protector
EXTRA_WARNINGS := $(EXTRA_WARNINGS) -Wstrict-aliasing=3
EXTRA_WARNINGS := $(EXTRA_WARNINGS) -Wswitch-default
EXTRA_WARNINGS := $(EXTRA_WARNINGS) -Wswitch-enum
EXTRA_WARNINGS := $(EXTRA_WARNINGS) -Wno-system-headers
EXTRA_WARNINGS := $(EXTRA_WARNINGS) -Wundef
EXTRA_WARNINGS := $(EXTRA_WARNINGS) -Wvolatile-register-var
EXTRA_WARNINGS := $(EXTRA_WARNINGS) -Wwrite-strings
EXTRA_WARNINGS := $(EXTRA_WARNINGS) -Wbad-function-cast
EXTRA_WARNINGS := $(EXTRA_WARNINGS) -Wmissing-declarations
EXTRA_WARNINGS := $(EXTRA_WARNINGS) -Wmissing-prototypes
EXTRA_WARNINGS := $(EXTRA_WARNINGS) -Wnested-externs
EXTRA_WARNINGS := $(EXTRA_WARNINGS) -Wold-style-definition
EXTRA_WARNINGS := $(EXTRA_WARNINGS) -Wstrict-prototypes
EXTRA_WARNINGS := $(EXTRA_WARNINGS) -Wdeclaration-after-statement

ifeq ("$(origin DEBUG)", "command line")
  PERF_DEBUG = $(DEBUG)
endif
ifndef PERF_DEBUG
  CFLAGS_OPTIMIZE = -O6
endif

CFLAGS = -ggdb3 -Wall -Wextra -std=gnu99 -Werror $(CFLAGS_OPTIMIZE) -D_FORTIFY_SOURCE=2 $(EXTRA_WARNINGS) $(EXTRA_CFLAGS)
EXTLIBS = -lpthread -lrt -lelf -lm
ALL_CFLAGS = $(CFLAGS) -D_LARGEFILE64_SOURCE -D_FILE_OFFSET_BITS=64
ALL_LDFLAGS = $(LDFLAGS)
STRIP ?= strip

# Among the variables below, these:
#   perfexecdir
#   template_dir
#   mandir
#   infodir
#   htmldir
#   ETC_PERFCONFIG (but not sysconfdir)
# can be specified as a relative path some/where/else;
# this is interpreted as relative to $(prefix) and "perf" at
# runtime figures out where they are based on the path to the executable.
# This can help installing the suite in a relocatable way.

# Make the path relative to DESTDIR, not to prefix
ifndef DESTDIR
prefix = $(HOME)
endif
bindir_relative = bin
bindir = $(prefix)/$(bindir_relative)
mandir = share/man
infodir = share/info
perfexecdir = libexec/perf-core
sharedir = $(prefix)/share
template_dir = share/perf-core/templates
htmldir = share/doc/perf-doc
ifeq ($(prefix),/usr)
sysconfdir = /etc
ETC_PERFCONFIG = $(sysconfdir)/perfconfig
else
sysconfdir = $(prefix)/etc
ETC_PERFCONFIG = etc/perfconfig
endif
lib = lib

export prefix bindir sharedir sysconfdir

CC = $(CROSS_COMPILE)gcc
AR = $(CROSS_COMPILE)ar
RM = rm -f
TAR = tar
FIND = find
INSTALL = install
RPMBUILD = rpmbuild
PTHREAD_LIBS = -lpthread

# sparse is architecture-neutral, which means that we need to tell it
# explicitly what architecture to check for. Fix this up for yours..
SPARSE_FLAGS = -D__BIG_ENDIAN__ -D__powerpc__

ifeq ($(V), 2)
	QUIET_STDERR = ">/dev/null"
else
	QUIET_STDERR = ">/dev/null 2>&1"
endif

-include feature-tests.mak

ifeq ($(call try-cc,$(SOURCE_HELLO),-Werror -fstack-protector-all),y)
	CFLAGS := $(CFLAGS) -fstack-protector-all
endif


### --- END CONFIGURATION SECTION ---

# Those must not be GNU-specific; they are shared with perl/ which may
# be built by a different compiler. (Note that this is an artifact now
# but it still might be nice to keep that distinction.)
BASIC_CFLAGS = -Iutil/include -Iarch/$(ARCH)/include
BASIC_LDFLAGS =

# Guard against environment variables
BUILTIN_OBJS =
BUILT_INS =
COMPAT_CFLAGS =
COMPAT_OBJS =
LIB_H =
LIB_OBJS =
SCRIPT_PERL =
SCRIPT_SH =
TEST_PROGRAMS =

SCRIPT_SH += perf-archive.sh

#
# No Perl scripts right now:
#

# SCRIPT_PERL += perf-add--interactive.perl

SCRIPTS = $(patsubst %.sh,%,$(SCRIPT_SH)) \
	  $(patsubst %.perl,%,$(SCRIPT_PERL))

# Empty...
EXTRA_PROGRAMS =

# ... and all the rest that could be moved out of bindir to perfexecdir
PROGRAMS += $(EXTRA_PROGRAMS)

#
# Single 'perf' binary right now:
#
PROGRAMS += $(OUTPUT)perf

# List built-in command $C whose implementation cmd_$C() is not in
# builtin-$C.o but is linked in as part of some other command.
#

# what 'all' will build and 'install' will install, in perfexecdir
ALL_PROGRAMS = $(PROGRAMS) $(SCRIPTS)

# what 'all' will build but not install in perfexecdir
OTHER_PROGRAMS = $(OUTPUT)perf$X

# Set paths to tools early so that they can be used for version tests.
ifndef SHELL_PATH
	SHELL_PATH = /bin/sh
endif
ifndef PERL_PATH
	PERL_PATH = /usr/bin/perl
endif

export PERL_PATH

LIB_FILE=$(OUTPUT)libperf.a

LIB_H += ../../include/linux/perf_event.h
LIB_H += ../../include/linux/rbtree.h
LIB_H += ../../include/linux/list.h
LIB_H += ../../include/linux/hash.h
LIB_H += ../../include/linux/stringify.h
LIB_H += util/include/linux/bitmap.h
LIB_H += util/include/linux/bitops.h
LIB_H += util/include/linux/compiler.h
LIB_H += util/include/linux/ctype.h
LIB_H += util/include/linux/kernel.h
LIB_H += util/include/linux/list.h
LIB_H += util/include/linux/module.h
LIB_H += util/include/linux/poison.h
LIB_H += util/include/linux/prefetch.h
LIB_H += util/include/linux/rbtree.h
LIB_H += util/include/linux/string.h
LIB_H += util/include/linux/types.h
LIB_H += util/include/asm/asm-offsets.h
LIB_H += util/include/asm/bug.h
LIB_H += util/include/asm/byteorder.h
LIB_H += util/include/asm/hweight.h
LIB_H += util/include/asm/swab.h
LIB_H += util/include/asm/system.h
LIB_H += util/include/asm/uaccess.h
LIB_H += util/include/dwarf-regs.h
LIB_H += perf.h
LIB_H += util/cache.h
LIB_H += util/callchain.h
LIB_H += util/build-id.h
LIB_H += util/debug.h
LIB_H += util/debugfs.h
LIB_H += util/event.h
LIB_H += util/exec_cmd.h
LIB_H += util/types.h
LIB_H += util/levenshtein.h
LIB_H += util/map.h
LIB_H += util/parse-options.h
LIB_H += util/parse-events.h
LIB_H += util/quote.h
LIB_H += util/util.h
LIB_H += util/header.h
LIB_H += util/help.h
LIB_H += util/session.h
LIB_H += util/strbuf.h
LIB_H += util/strlist.h
LIB_H += util/svghelper.h
LIB_H += util/run-command.h
LIB_H += util/sigchain.h
LIB_H += util/symbol.h
LIB_H += util/color.h
LIB_H += util/values.h
LIB_H += util/sort.h
LIB_H += util/hist.h
LIB_H += util/thread.h
LIB_H += util/trace-event.h
LIB_H += util/probe-finder.h
LIB_H += util/probe-event.h
LIB_H += util/pstack.h
LIB_H += util/cpumap.h

LIB_OBJS += $(OUTPUT)util/abspath.o
LIB_OBJS += $(OUTPUT)util/alias.o
LIB_OBJS += $(OUTPUT)util/build-id.o
LIB_OBJS += $(OUTPUT)util/config.o
LIB_OBJS += $(OUTPUT)util/ctype.o
LIB_OBJS += $(OUTPUT)util/debugfs.o
LIB_OBJS += $(OUTPUT)util/environment.o
LIB_OBJS += $(OUTPUT)util/event.o
LIB_OBJS += $(OUTPUT)util/exec_cmd.o
LIB_OBJS += $(OUTPUT)util/help.o
LIB_OBJS += $(OUTPUT)util/levenshtein.o
LIB_OBJS += $(OUTPUT)util/parse-options.o
LIB_OBJS += $(OUTPUT)util/parse-events.o
LIB_OBJS += $(OUTPUT)util/path.o
LIB_OBJS += $(OUTPUT)util/rbtree.o
LIB_OBJS += $(OUTPUT)util/bitmap.o
LIB_OBJS += $(OUTPUT)util/hweight.o
LIB_OBJS += $(OUTPUT)util/run-command.o
LIB_OBJS += $(OUTPUT)util/quote.o
LIB_OBJS += $(OUTPUT)util/strbuf.o
LIB_OBJS += $(OUTPUT)util/string.o
LIB_OBJS += $(OUTPUT)util/strlist.o
LIB_OBJS += $(OUTPUT)util/usage.o
LIB_OBJS += $(OUTPUT)util/wrapper.o
LIB_OBJS += $(OUTPUT)util/sigchain.o
LIB_OBJS += $(OUTPUT)util/symbol.o
LIB_OBJS += $(OUTPUT)util/color.o
LIB_OBJS += $(OUTPUT)util/pager.o
LIB_OBJS += $(OUTPUT)util/header.o
LIB_OBJS += $(OUTPUT)util/callchain.o
LIB_OBJS += $(OUTPUT)util/values.o
LIB_OBJS += $(OUTPUT)util/debug.o
LIB_OBJS += $(OUTPUT)util/map.o
LIB_OBJS += $(OUTPUT)util/pstack.o
LIB_OBJS += $(OUTPUT)util/session.o
LIB_OBJS += $(OUTPUT)util/thread.o
LIB_OBJS += $(OUTPUT)util/trace-event-parse.o
LIB_OBJS += $(OUTPUT)util/trace-event-read.o
LIB_OBJS += $(OUTPUT)util/trace-event-info.o
LIB_OBJS += $(OUTPUT)util/trace-event-scripting.o
LIB_OBJS += $(OUTPUT)util/svghelper.o
LIB_OBJS += $(OUTPUT)util/sort.o
LIB_OBJS += $(OUTPUT)util/hist.o
LIB_OBJS += $(OUTPUT)util/probe-event.o
LIB_OBJS += $(OUTPUT)util/util.o
LIB_OBJS += $(OUTPUT)util/cpumap.o

BUILTIN_OBJS += $(OUTPUT)builtin-annotate.o

BUILTIN_OBJS += $(OUTPUT)builtin-bench.o

# Benchmark modules
BUILTIN_OBJS += $(OUTPUT)bench/sched-messaging.o
BUILTIN_OBJS += $(OUTPUT)bench/sched-pipe.o
BUILTIN_OBJS += $(OUTPUT)bench/mem-memcpy.o

BUILTIN_OBJS += $(OUTPUT)builtin-diff.o
BUILTIN_OBJS += $(OUTPUT)builtin-help.o
BUILTIN_OBJS += $(OUTPUT)builtin-sched.o
BUILTIN_OBJS += $(OUTPUT)builtin-buildid-list.o
BUILTIN_OBJS += $(OUTPUT)builtin-buildid-cache.o
BUILTIN_OBJS += $(OUTPUT)builtin-list.o
BUILTIN_OBJS += $(OUTPUT)builtin-record.o
BUILTIN_OBJS += $(OUTPUT)builtin-report.o
BUILTIN_OBJS += $(OUTPUT)builtin-stat.o
BUILTIN_OBJS += $(OUTPUT)builtin-timechart.o
BUILTIN_OBJS += $(OUTPUT)builtin-top.o
BUILTIN_OBJS += $(OUTPUT)builtin-trace.o
BUILTIN_OBJS += $(OUTPUT)builtin-probe.o
BUILTIN_OBJS += $(OUTPUT)builtin-kmem.o
BUILTIN_OBJS += $(OUTPUT)builtin-lock.o
BUILTIN_OBJS += $(OUTPUT)builtin-kvm.o
BUILTIN_OBJS += $(OUTPUT)builtin-test.o
BUILTIN_OBJS += $(OUTPUT)builtin-inject.o

PERFLIBS = $(LIB_FILE)

#
# Platform specific tweaks
#

# We choose to avoid "if .. else if .. else .. endif endif"
# because maintaining the nesting to match is a pain.  If
# we had "elif" things would have been much nicer...

-include config.mak.autogen
-include config.mak

ifndef NO_DWARF
FLAGS_DWARF=$(ALL_CFLAGS) -I/usr/include/elfutils -ldw -lelf $(ALL_LDFLAGS) $(EXTLIBS)
ifneq ($(call try-cc,$(SOURCE_DWARF),$(FLAGS_DWARF)),y)
	msg := $(warning No libdw.h found or old libdw.h found or elfutils is older than 0.138, disables dwarf support. Please install new elfutils-devel/libdw-dev);
	NO_DWARF := 1
endif # Dwarf support
endif # NO_DWARF

-include arch/$(ARCH)/Makefile

ifeq ($(uname_S),Darwin)
	ifndef NO_FINK
		ifeq ($(shell test -d /sw/lib && echo y),y)
			BASIC_CFLAGS += -I/sw/include
			BASIC_LDFLAGS += -L/sw/lib
		endif
	endif
	ifndef NO_DARWIN_PORTS
		ifeq ($(shell test -d /opt/local/lib && echo y),y)
			BASIC_CFLAGS += -I/opt/local/include
			BASIC_LDFLAGS += -L/opt/local/lib
		endif
	endif
	PTHREAD_LIBS =
endif

ifneq ($(OUTPUT),)
	BASIC_CFLAGS += -I$(OUTPUT)
endif

FLAGS_LIBELF=$(ALL_CFLAGS) $(ALL_LDFLAGS) $(EXTLIBS)
ifneq ($(call try-cc,$(SOURCE_LIBELF),$(FLAGS_LIBELF)),y)
	FLAGS_GLIBC=$(ALL_CFLAGS) $(ALL_LDFLAGS)
	ifneq ($(call try-cc,$(SOURCE_GLIBC),$(FLAGS_GLIBC)),y)
		msg := $(error No gnu/libc-version.h found, please install glibc-dev[el]/glibc-static);
	else
		msg := $(error No libelf.h/libelf found, please install libelf-dev/elfutils-libelf-devel);
	endif
endif

ifneq ($(call try-cc,$(SOURCE_ELF_MMAP),$(FLAGS_COMMON)),y)
	BASIC_CFLAGS += -DLIBELF_NO_MMAP
endif

ifndef NO_DWARF
ifeq ($(origin PERF_HAVE_DWARF_REGS), undefined)
	msg := $(warning DWARF register mappings have not been defined for architecture $(ARCH), DWARF support disabled);
else
	BASIC_CFLAGS += -I/usr/include/elfutils -DDWARF_SUPPORT
	EXTLIBS += -lelf -ldw
	LIB_OBJS += $(OUTPUT)util/probe-finder.o
endif # PERF_HAVE_DWARF_REGS
endif # NO_DWARF

ifdef NO_NEWT
	BASIC_CFLAGS += -DNO_NEWT_SUPPORT
else
	FLAGS_NEWT=$(ALL_CFLAGS) $(ALL_LDFLAGS) $(EXTLIBS) -lnewt
	ifneq ($(call try-cc,$(SOURCE_NEWT),$(FLAGS_NEWT)),y)
		msg := $(warning newt not found, disables TUI support. Please install newt-devel or libnewt-dev);
		BASIC_CFLAGS += -DNO_NEWT_SUPPORT
	else
		# Fedora has /usr/include/slang/slang.h, but ubuntu /usr/include/slang.h
		BASIC_CFLAGS += -I/usr/include/slang
		EXTLIBS += -lnewt -lslang
<<<<<<< HEAD
		LIB_OBJS += $(OUTPUT)util/newt.o
=======
		LIB_OBJS += $(OUTPUT)util/ui/setup.o
		LIB_OBJS += $(OUTPUT)util/ui/browser.o
		LIB_OBJS += $(OUTPUT)util/ui/browsers/annotate.o
		LIB_OBJS += $(OUTPUT)util/ui/browsers/hists.o
		LIB_OBJS += $(OUTPUT)util/ui/browsers/map.o
		LIB_OBJS += $(OUTPUT)util/ui/helpline.o
		LIB_OBJS += $(OUTPUT)util/ui/progress.o
		LIB_OBJS += $(OUTPUT)util/ui/util.o
		LIB_H += util/ui/browser.h
		LIB_H += util/ui/browsers/map.h
		LIB_H += util/ui/helpline.h
		LIB_H += util/ui/libslang.h
		LIB_H += util/ui/progress.h
		LIB_H += util/ui/util.h
>>>>>>> 56385a12
	endif
endif

ifdef NO_LIBPERL
	BASIC_CFLAGS += -DNO_LIBPERL
else
	PERL_EMBED_LDOPTS = `perl -MExtUtils::Embed -e ldopts 2>/dev/null`
	PERL_EMBED_CCOPTS = `perl -MExtUtils::Embed -e ccopts 2>/dev/null`
	FLAGS_PERL_EMBED=$(PERL_EMBED_CCOPTS) $(PERL_EMBED_LDOPTS)

	ifneq ($(call try-cc,$(SOURCE_PERL_EMBED),$(FLAGS_PERL_EMBED)),y)
		BASIC_CFLAGS += -DNO_LIBPERL
	else
		ALL_LDFLAGS += $(PERL_EMBED_LDOPTS)
		LIB_OBJS += $(OUTPUT)util/scripting-engines/trace-event-perl.o
		LIB_OBJS += $(OUTPUT)scripts/perl/Perf-Trace-Util/Context.o
	endif
endif

ifdef NO_LIBPYTHON
	BASIC_CFLAGS += -DNO_LIBPYTHON
else
	PYTHON_EMBED_LDOPTS = `python-config --ldflags 2>/dev/null`
	PYTHON_EMBED_CCOPTS = `python-config --cflags 2>/dev/null`
	FLAGS_PYTHON_EMBED=$(PYTHON_EMBED_CCOPTS) $(PYTHON_EMBED_LDOPTS)
	ifneq ($(call try-cc,$(SOURCE_PYTHON_EMBED),$(FLAGS_PYTHON_EMBED)),y)
		BASIC_CFLAGS += -DNO_LIBPYTHON
	else
		ALL_LDFLAGS += $(PYTHON_EMBED_LDOPTS)
		LIB_OBJS += $(OUTPUT)util/scripting-engines/trace-event-python.o
		LIB_OBJS += $(OUTPUT)scripts/python/Perf-Trace-Util/Context.o
	endif
endif

ifdef NO_DEMANGLE
	BASIC_CFLAGS += -DNO_DEMANGLE
else
        ifdef HAVE_CPLUS_DEMANGLE
		EXTLIBS += -liberty
		BASIC_CFLAGS += -DHAVE_CPLUS_DEMANGLE
        else
		FLAGS_BFD=$(ALL_CFLAGS) $(ALL_LDFLAGS) $(EXTLIBS) -lbfd
		has_bfd := $(call try-cc,$(SOURCE_BFD),$(FLAGS_BFD))
		ifeq ($(has_bfd),y)
			EXTLIBS += -lbfd
		else
			FLAGS_BFD_IBERTY=$(FLAGS_BFD) -liberty
			has_bfd_iberty := $(call try-cc,$(SOURCE_BFD),$(FLAGS_BFD_IBERTY))
			ifeq ($(has_bfd_iberty),y)
				EXTLIBS += -lbfd -liberty
			else
				FLAGS_BFD_IBERTY_Z=$(FLAGS_BFD_IBERTY) -lz
				has_bfd_iberty_z := $(call try-cc,$(SOURCE_BFD),$(FLAGS_BFD_IBERTY_Z))
				ifeq ($(has_bfd_iberty_z),y)
					EXTLIBS += -lbfd -liberty -lz
				else
					FLAGS_CPLUS_DEMANGLE=$(ALL_CFLAGS) $(ALL_LDFLAGS) $(EXTLIBS) -liberty
					has_cplus_demangle := $(call try-cc,$(SOURCE_CPLUS_DEMANGLE),$(FLAGS_CPLUS_DEMANGLE))
					ifeq ($(has_cplus_demangle),y)
						EXTLIBS += -liberty
						BASIC_CFLAGS += -DHAVE_CPLUS_DEMANGLE
					else
						msg := $(warning No bfd.h/libbfd found, install binutils-dev[el]/zlib-static to gain symbol demangling)
						BASIC_CFLAGS += -DNO_DEMANGLE
					endif
				endif
			endif
		endif
	endif
endif

ifndef CC_LD_DYNPATH
	ifdef NO_R_TO_GCC_LINKER
		# Some gcc does not accept and pass -R to the linker to specify
		# the runtime dynamic library path.
		CC_LD_DYNPATH = -Wl,-rpath,
	else
		CC_LD_DYNPATH = -R
	endif
endif

ifdef NEEDS_SOCKET
	EXTLIBS += -lsocket
endif
ifdef NEEDS_NSL
	EXTLIBS += -lnsl
endif
ifdef NO_D_TYPE_IN_DIRENT
	BASIC_CFLAGS += -DNO_D_TYPE_IN_DIRENT
endif
ifdef NO_D_INO_IN_DIRENT
	BASIC_CFLAGS += -DNO_D_INO_IN_DIRENT
endif
ifdef NO_ST_BLOCKS_IN_STRUCT_STAT
	BASIC_CFLAGS += -DNO_ST_BLOCKS_IN_STRUCT_STAT
endif
ifdef USE_NSEC
	BASIC_CFLAGS += -DUSE_NSEC
endif
ifdef USE_ST_TIMESPEC
	BASIC_CFLAGS += -DUSE_ST_TIMESPEC
endif
ifdef NO_NSEC
	BASIC_CFLAGS += -DNO_NSEC
endif
ifdef NO_C99_FORMAT
	BASIC_CFLAGS += -DNO_C99_FORMAT
endif
ifdef SNPRINTF_RETURNS_BOGUS
	COMPAT_CFLAGS += -DSNPRINTF_RETURNS_BOGUS
	COMPAT_OBJS += $(OUTPUT)compat/snprintf.o
endif
ifdef FREAD_READS_DIRECTORIES
	COMPAT_CFLAGS += -DFREAD_READS_DIRECTORIES
	COMPAT_OBJS += $(OUTPUT)compat/fopen.o
endif
ifdef NO_SYMLINK_HEAD
	BASIC_CFLAGS += -DNO_SYMLINK_HEAD
endif
ifdef NO_STRCASESTR
	COMPAT_CFLAGS += -DNO_STRCASESTR
	COMPAT_OBJS += $(OUTPUT)compat/strcasestr.o
endif
ifdef NO_STRTOUMAX
	COMPAT_CFLAGS += -DNO_STRTOUMAX
	COMPAT_OBJS += $(OUTPUT)compat/strtoumax.o
endif
ifdef NO_STRTOULL
	COMPAT_CFLAGS += -DNO_STRTOULL
endif
ifdef NO_SETENV
	COMPAT_CFLAGS += -DNO_SETENV
	COMPAT_OBJS += $(OUTPUT)compat/setenv.o
endif
ifdef NO_MKDTEMP
	COMPAT_CFLAGS += -DNO_MKDTEMP
	COMPAT_OBJS += $(OUTPUT)compat/mkdtemp.o
endif
ifdef NO_UNSETENV
	COMPAT_CFLAGS += -DNO_UNSETENV
	COMPAT_OBJS += $(OUTPUT)compat/unsetenv.o
endif
ifdef NO_SYS_SELECT_H
	BASIC_CFLAGS += -DNO_SYS_SELECT_H
endif
ifdef NO_MMAP
	COMPAT_CFLAGS += -DNO_MMAP
	COMPAT_OBJS += $(OUTPUT)compat/mmap.o
else
	ifdef USE_WIN32_MMAP
		COMPAT_CFLAGS += -DUSE_WIN32_MMAP
		COMPAT_OBJS += $(OUTPUT)compat/win32mmap.o
	endif
endif
ifdef NO_PREAD
	COMPAT_CFLAGS += -DNO_PREAD
	COMPAT_OBJS += $(OUTPUT)compat/pread.o
endif
ifdef NO_FAST_WORKING_DIRECTORY
	BASIC_CFLAGS += -DNO_FAST_WORKING_DIRECTORY
endif
ifdef NO_TRUSTABLE_FILEMODE
	BASIC_CFLAGS += -DNO_TRUSTABLE_FILEMODE
endif
ifdef NO_IPV6
	BASIC_CFLAGS += -DNO_IPV6
endif
ifdef NO_UINTMAX_T
	BASIC_CFLAGS += -Duintmax_t=uint32_t
endif
ifdef NO_SOCKADDR_STORAGE
ifdef NO_IPV6
	BASIC_CFLAGS += -Dsockaddr_storage=sockaddr_in
else
	BASIC_CFLAGS += -Dsockaddr_storage=sockaddr_in6
endif
endif
ifdef NO_INET_NTOP
	LIB_OBJS += $(OUTPUT)compat/inet_ntop.o
endif
ifdef NO_INET_PTON
	LIB_OBJS += $(OUTPUT)compat/inet_pton.o
endif

ifdef NO_ICONV
	BASIC_CFLAGS += -DNO_ICONV
endif

ifdef OLD_ICONV
	BASIC_CFLAGS += -DOLD_ICONV
endif

ifdef NO_DEFLATE_BOUND
	BASIC_CFLAGS += -DNO_DEFLATE_BOUND
endif

ifdef PPC_SHA1
	SHA1_HEADER = "ppc/sha1.h"
	LIB_OBJS += $(OUTPUT)ppc/sha1.o ppc/sha1ppc.o
else
ifdef ARM_SHA1
	SHA1_HEADER = "arm/sha1.h"
	LIB_OBJS += $(OUTPUT)arm/sha1.o $(OUTPUT)arm/sha1_arm.o
else
ifdef MOZILLA_SHA1
	SHA1_HEADER = "mozilla-sha1/sha1.h"
	LIB_OBJS += $(OUTPUT)mozilla-sha1/sha1.o
else
	SHA1_HEADER = <openssl/sha.h>
	EXTLIBS += $(LIB_4_CRYPTO)
endif
endif
endif
ifdef NO_PERL_MAKEMAKER
	export NO_PERL_MAKEMAKER
endif
ifdef NO_HSTRERROR
	COMPAT_CFLAGS += -DNO_HSTRERROR
	COMPAT_OBJS += $(OUTPUT)compat/hstrerror.o
endif
ifdef NO_MEMMEM
	COMPAT_CFLAGS += -DNO_MEMMEM
	COMPAT_OBJS += $(OUTPUT)compat/memmem.o
endif
ifdef INTERNAL_QSORT
	COMPAT_CFLAGS += -DINTERNAL_QSORT
	COMPAT_OBJS += $(OUTPUT)compat/qsort.o
endif
ifdef RUNTIME_PREFIX
	COMPAT_CFLAGS += -DRUNTIME_PREFIX
endif

ifdef DIR_HAS_BSD_GROUP_SEMANTICS
	COMPAT_CFLAGS += -DDIR_HAS_BSD_GROUP_SEMANTICS
endif
ifdef NO_EXTERNAL_GREP
	BASIC_CFLAGS += -DNO_EXTERNAL_GREP
endif

ifeq ($(PERL_PATH),)
NO_PERL=NoThanks
endif

QUIET_SUBDIR0  = +$(MAKE) -C # space to separate -C and subdir
QUIET_SUBDIR1  =

ifneq ($(findstring $(MAKEFLAGS),w),w)
PRINT_DIR = --no-print-directory
else # "make -w"
NO_SUBDIR = :
endif

ifneq ($(findstring $(MAKEFLAGS),s),s)
ifndef V
	QUIET_CC       = @echo '   ' CC $@;
	QUIET_AR       = @echo '   ' AR $@;
	QUIET_LINK     = @echo '   ' LINK $@;
	QUIET_BUILT_IN = @echo '   ' BUILTIN $@;
	QUIET_GEN      = @echo '   ' GEN $@;
	QUIET_SUBDIR0  = +@subdir=
	QUIET_SUBDIR1  = ;$(NO_SUBDIR) echo '   ' SUBDIR $$subdir; \
			 $(MAKE) $(PRINT_DIR) -C $$subdir
	export V
	export QUIET_GEN
	export QUIET_BUILT_IN
endif
endif

ifdef ASCIIDOC8
	export ASCIIDOC8
endif

# Shell quote (do not use $(call) to accommodate ancient setups);

SHA1_HEADER_SQ = $(subst ','\'',$(SHA1_HEADER))
ETC_PERFCONFIG_SQ = $(subst ','\'',$(ETC_PERFCONFIG))

DESTDIR_SQ = $(subst ','\'',$(DESTDIR))
bindir_SQ = $(subst ','\'',$(bindir))
bindir_relative_SQ = $(subst ','\'',$(bindir_relative))
mandir_SQ = $(subst ','\'',$(mandir))
infodir_SQ = $(subst ','\'',$(infodir))
perfexecdir_SQ = $(subst ','\'',$(perfexecdir))
template_dir_SQ = $(subst ','\'',$(template_dir))
htmldir_SQ = $(subst ','\'',$(htmldir))
prefix_SQ = $(subst ','\'',$(prefix))

SHELL_PATH_SQ = $(subst ','\'',$(SHELL_PATH))
PERL_PATH_SQ = $(subst ','\'',$(PERL_PATH))

LIBS = $(PERFLIBS) $(EXTLIBS)

BASIC_CFLAGS += -DSHA1_HEADER='$(SHA1_HEADER_SQ)' \
	$(COMPAT_CFLAGS)
LIB_OBJS += $(COMPAT_OBJS)

ALL_CFLAGS += $(BASIC_CFLAGS)
ALL_LDFLAGS += $(BASIC_LDFLAGS)

export TAR INSTALL DESTDIR SHELL_PATH


### Build rules

SHELL = $(SHELL_PATH)

all:: shell_compatibility_test $(ALL_PROGRAMS) $(BUILT_INS) $(OTHER_PROGRAMS) $(OUTPUT)PERF-BUILD-OPTIONS
ifneq (,$X)
	$(foreach p,$(patsubst %$X,%,$(filter %$X,$(ALL_PROGRAMS) $(BUILT_INS) perf$X)), test '$p' -ef '$p$X' || $(RM) '$p';)
endif

all::

please_set_SHELL_PATH_to_a_more_modern_shell:
	@$$(:)

shell_compatibility_test: please_set_SHELL_PATH_to_a_more_modern_shell

strip: $(PROGRAMS) $(OUTPUT)perf$X
	$(STRIP) $(STRIP_OPTS) $(PROGRAMS) $(OUTPUT)perf$X

$(OUTPUT)perf.o: perf.c $(OUTPUT)common-cmds.h $(OUTPUT)PERF-CFLAGS
	$(QUIET_CC)$(CC) -DPERF_VERSION='"$(PERF_VERSION)"' \
		'-DPERF_HTML_PATH="$(htmldir_SQ)"' \
		$(ALL_CFLAGS) -c $(filter %.c,$^) -o $@

$(OUTPUT)perf$X: $(OUTPUT)perf.o $(BUILTIN_OBJS) $(PERFLIBS)
	$(QUIET_LINK)$(CC) $(ALL_CFLAGS) -o $@ $(OUTPUT)perf.o \
		$(BUILTIN_OBJS) $(ALL_LDFLAGS) $(LIBS)

$(OUTPUT)builtin-help.o: builtin-help.c $(OUTPUT)common-cmds.h $(OUTPUT)PERF-CFLAGS
	$(QUIET_CC)$(CC) -o $@ -c $(ALL_CFLAGS) \
		'-DPERF_HTML_PATH="$(htmldir_SQ)"' \
		'-DPERF_MAN_PATH="$(mandir_SQ)"' \
		'-DPERF_INFO_PATH="$(infodir_SQ)"' $<

$(OUTPUT)builtin-timechart.o: builtin-timechart.c $(OUTPUT)common-cmds.h $(OUTPUT)PERF-CFLAGS
	$(QUIET_CC)$(CC) -o $@ -c $(ALL_CFLAGS) \
		'-DPERF_HTML_PATH="$(htmldir_SQ)"' \
		'-DPERF_MAN_PATH="$(mandir_SQ)"' \
		'-DPERF_INFO_PATH="$(infodir_SQ)"' $<

$(BUILT_INS): $(OUTPUT)perf$X
	$(QUIET_BUILT_IN)$(RM) $@ && \
	ln perf$X $@ 2>/dev/null || \
	ln -s perf$X $@ 2>/dev/null || \
	cp perf$X $@

$(OUTPUT)common-cmds.h: util/generate-cmdlist.sh command-list.txt

$(OUTPUT)common-cmds.h: $(wildcard Documentation/perf-*.txt)
	$(QUIET_GEN). util/generate-cmdlist.sh > $@+ && mv $@+ $@

$(patsubst %.sh,%,$(SCRIPT_SH)) : % : %.sh
	$(QUIET_GEN)$(RM) $@ $@+ && \
	sed -e '1s|#!.*/sh|#!$(SHELL_PATH_SQ)|' \
	    -e 's|@SHELL_PATH@|$(SHELL_PATH_SQ)|' \
	    -e 's|@@PERL@@|$(PERL_PATH_SQ)|g' \
	    -e 's/@@PERF_VERSION@@/$(PERF_VERSION)/g' \
	    -e 's/@@NO_CURL@@/$(NO_CURL)/g' \
	    $@.sh >$@+ && \
	chmod +x $@+ && \
	mv $@+ $(OUTPUT)$@

configure: configure.ac
	$(QUIET_GEN)$(RM) $@ $<+ && \
	sed -e 's/@@PERF_VERSION@@/$(PERF_VERSION)/g' \
	    $< > $<+ && \
	autoconf -o $@ $<+ && \
	$(RM) $<+

# These can record PERF_VERSION
$(OUTPUT)perf.o perf.spec \
	$(patsubst %.sh,%,$(SCRIPT_SH)) \
	$(patsubst %.perl,%,$(SCRIPT_PERL)) \
	: $(OUTPUT)PERF-VERSION-FILE

$(OUTPUT)%.o: %.c $(OUTPUT)PERF-CFLAGS
	$(QUIET_CC)$(CC) -o $@ -c $(ALL_CFLAGS) $<
$(OUTPUT)%.s: %.c $(OUTPUT)PERF-CFLAGS
	$(QUIET_CC)$(CC) -S $(ALL_CFLAGS) $<
$(OUTPUT)%.o: %.S
	$(QUIET_CC)$(CC) -o $@ -c $(ALL_CFLAGS) $<

$(OUTPUT)util/exec_cmd.o: util/exec_cmd.c $(OUTPUT)PERF-CFLAGS
	$(QUIET_CC)$(CC) -o $@ -c $(ALL_CFLAGS) \
		'-DPERF_EXEC_PATH="$(perfexecdir_SQ)"' \
		'-DBINDIR="$(bindir_relative_SQ)"' \
		'-DPREFIX="$(prefix_SQ)"' \
		$<

$(OUTPUT)builtin-init-db.o: builtin-init-db.c $(OUTPUT)PERF-CFLAGS
	$(QUIET_CC)$(CC) -o $@ -c $(ALL_CFLAGS) -DDEFAULT_PERF_TEMPLATE_DIR='"$(template_dir_SQ)"' $<

$(OUTPUT)util/config.o: util/config.c $(OUTPUT)PERF-CFLAGS
	$(QUIET_CC)$(CC) -o $@ -c $(ALL_CFLAGS) -DETC_PERFCONFIG='"$(ETC_PERFCONFIG_SQ)"' $<

$(OUTPUT)util/ui/browser.o: util/ui/browser.c $(OUTPUT)PERF-CFLAGS
	$(QUIET_CC)$(CC) -o $@ -c $(ALL_CFLAGS) -DENABLE_SLFUTURE_CONST $<

$(OUTPUT)util/ui/browsers/annotate.o: util/ui/browsers/annotate.c $(OUTPUT)PERF-CFLAGS
	$(QUIET_CC)$(CC) -o $@ -c $(ALL_CFLAGS) -DENABLE_SLFUTURE_CONST $<

$(OUTPUT)util/ui/browsers/hists.o: util/ui/browsers/hists.c $(OUTPUT)PERF-CFLAGS
	$(QUIET_CC)$(CC) -o $@ -c $(ALL_CFLAGS) -DENABLE_SLFUTURE_CONST $<

$(OUTPUT)util/ui/browsers/map.o: util/ui/browsers/map.c $(OUTPUT)PERF-CFLAGS
	$(QUIET_CC)$(CC) -o $@ -c $(ALL_CFLAGS) -DENABLE_SLFUTURE_CONST $<

$(OUTPUT)util/rbtree.o: ../../lib/rbtree.c $(OUTPUT)PERF-CFLAGS
	$(QUIET_CC)$(CC) -o $@ -c $(ALL_CFLAGS) -DETC_PERFCONFIG='"$(ETC_PERFCONFIG_SQ)"' $<

$(OUTPUT)util/scripting-engines/trace-event-perl.o: util/scripting-engines/trace-event-perl.c $(OUTPUT)PERF-CFLAGS
	$(QUIET_CC)$(CC) -o $@ -c $(ALL_CFLAGS) $(PERL_EMBED_CCOPTS) -Wno-redundant-decls -Wno-strict-prototypes -Wno-unused-parameter -Wno-shadow $<

$(OUTPUT)scripts/perl/Perf-Trace-Util/Context.o: scripts/perl/Perf-Trace-Util/Context.c $(OUTPUT)PERF-CFLAGS
	$(QUIET_CC)$(CC) -o $@ -c $(ALL_CFLAGS) $(PERL_EMBED_CCOPTS) -Wno-redundant-decls -Wno-strict-prototypes -Wno-unused-parameter -Wno-nested-externs $<

$(OUTPUT)util/scripting-engines/trace-event-python.o: util/scripting-engines/trace-event-python.c $(OUTPUT)PERF-CFLAGS
	$(QUIET_CC)$(CC) -o $@ -c $(ALL_CFLAGS) $(PYTHON_EMBED_CCOPTS) -Wno-redundant-decls -Wno-strict-prototypes -Wno-unused-parameter -Wno-shadow $<

$(OUTPUT)scripts/python/Perf-Trace-Util/Context.o: scripts/python/Perf-Trace-Util/Context.c $(OUTPUT)PERF-CFLAGS
	$(QUIET_CC)$(CC) -o $@ -c $(ALL_CFLAGS) $(PYTHON_EMBED_CCOPTS) -Wno-redundant-decls -Wno-strict-prototypes -Wno-unused-parameter -Wno-nested-externs $<

$(OUTPUT)perf-%$X: %.o $(PERFLIBS)
	$(QUIET_LINK)$(CC) $(ALL_CFLAGS) -o $@ $(ALL_LDFLAGS) $(filter %.o,$^) $(LIBS)

$(LIB_OBJS) $(BUILTIN_OBJS): $(LIB_H)
$(patsubst perf-%$X,%.o,$(PROGRAMS)): $(LIB_H) $(wildcard */*.h)
builtin-revert.o wt-status.o: wt-status.h

$(LIB_FILE): $(LIB_OBJS)
	$(QUIET_AR)$(RM) $@ && $(AR) rcs $@ $(LIB_OBJS)

doc:
	$(MAKE) -C Documentation all

man:
	$(MAKE) -C Documentation man

html:
	$(MAKE) -C Documentation html

info:
	$(MAKE) -C Documentation info

pdf:
	$(MAKE) -C Documentation pdf

TAGS:
	$(RM) TAGS
	$(FIND) . -name '*.[hcS]' -print | xargs etags -a

tags:
	$(RM) tags
	$(FIND) . -name '*.[hcS]' -print | xargs ctags -a

cscope:
	$(RM) cscope*
	$(FIND) . -name '*.[hcS]' -print | xargs cscope -b

### Detect prefix changes
TRACK_CFLAGS = $(subst ','\'',$(ALL_CFLAGS)):\
             $(bindir_SQ):$(perfexecdir_SQ):$(template_dir_SQ):$(prefix_SQ)

$(OUTPUT)PERF-CFLAGS: .FORCE-PERF-CFLAGS
	@FLAGS='$(TRACK_CFLAGS)'; \
	    if test x"$$FLAGS" != x"`cat $(OUTPUT)PERF-CFLAGS 2>/dev/null`" ; then \
		echo 1>&2 "    * new build flags or prefix"; \
		echo "$$FLAGS" >$(OUTPUT)PERF-CFLAGS; \
            fi

# We need to apply sq twice, once to protect from the shell
# that runs $(OUTPUT)PERF-BUILD-OPTIONS, and then again to protect it
# and the first level quoting from the shell that runs "echo".
$(OUTPUT)PERF-BUILD-OPTIONS: .FORCE-PERF-BUILD-OPTIONS
	@echo SHELL_PATH=\''$(subst ','\'',$(SHELL_PATH_SQ))'\' >$@
	@echo TAR=\''$(subst ','\'',$(subst ','\'',$(TAR)))'\' >>$@
	@echo NO_CURL=\''$(subst ','\'',$(subst ','\'',$(NO_CURL)))'\' >>$@
	@echo NO_PERL=\''$(subst ','\'',$(subst ','\'',$(NO_PERL)))'\' >>$@

### Testing rules

#
# None right now:
#
# TEST_PROGRAMS += test-something$X

all:: $(TEST_PROGRAMS)

# GNU make supports exporting all variables by "export" without parameters.
# However, the environment gets quite big, and some programs have problems
# with that.

export NO_SVN_TESTS

check: $(OUTPUT)common-cmds.h
	if sparse; \
	then \
		for i in *.c */*.c; \
		do \
			sparse $(ALL_CFLAGS) $(SPARSE_FLAGS) $$i || exit; \
		done; \
	else \
		echo 2>&1 "Did you mean 'make test'?"; \
		exit 1; \
	fi

remove-dashes:
	./fixup-builtins $(BUILT_INS) $(PROGRAMS) $(SCRIPTS)

### Installation rules

ifneq ($(filter /%,$(firstword $(template_dir))),)
template_instdir = $(template_dir)
else
template_instdir = $(prefix)/$(template_dir)
endif
export template_instdir

ifneq ($(filter /%,$(firstword $(perfexecdir))),)
perfexec_instdir = $(perfexecdir)
else
perfexec_instdir = $(prefix)/$(perfexecdir)
endif
perfexec_instdir_SQ = $(subst ','\'',$(perfexec_instdir))
export perfexec_instdir

install: all
	$(INSTALL) -d -m 755 '$(DESTDIR_SQ)$(bindir_SQ)'
	$(INSTALL) $(OUTPUT)perf$X '$(DESTDIR_SQ)$(bindir_SQ)'
	$(INSTALL) -d -m 755 '$(DESTDIR_SQ)$(perfexec_instdir_SQ)/scripts/perl/Perf-Trace-Util/lib/Perf/Trace'
	$(INSTALL) -d -m 755 '$(DESTDIR_SQ)$(perfexec_instdir_SQ)/scripts/perl/bin'
	$(INSTALL) $(OUTPUT)perf-archive -t '$(DESTDIR_SQ)$(perfexec_instdir_SQ)'
	$(INSTALL) scripts/perl/Perf-Trace-Util/lib/Perf/Trace/* -t '$(DESTDIR_SQ)$(perfexec_instdir_SQ)/scripts/perl/Perf-Trace-Util/lib/Perf/Trace'
	$(INSTALL) scripts/perl/*.pl -t '$(DESTDIR_SQ)$(perfexec_instdir_SQ)/scripts/perl'
	$(INSTALL) scripts/perl/bin/* -t '$(DESTDIR_SQ)$(perfexec_instdir_SQ)/scripts/perl/bin'
	$(INSTALL) -d -m 755 '$(DESTDIR_SQ)$(perfexec_instdir_SQ)/scripts/python/Perf-Trace-Util/lib/Perf/Trace'
	$(INSTALL) -d -m 755 '$(DESTDIR_SQ)$(perfexec_instdir_SQ)/scripts/python/bin'
	$(INSTALL) scripts/python/Perf-Trace-Util/lib/Perf/Trace/* -t '$(DESTDIR_SQ)$(perfexec_instdir_SQ)/scripts/python/Perf-Trace-Util/lib/Perf/Trace'
	$(INSTALL) scripts/python/*.py -t '$(DESTDIR_SQ)$(perfexec_instdir_SQ)/scripts/python'
	$(INSTALL) scripts/python/bin/* -t '$(DESTDIR_SQ)$(perfexec_instdir_SQ)/scripts/python/bin'

ifdef BUILT_INS
	$(INSTALL) -d -m 755 '$(DESTDIR_SQ)$(perfexec_instdir_SQ)'
	$(INSTALL) $(BUILT_INS) '$(DESTDIR_SQ)$(perfexec_instdir_SQ)'
ifneq (,$X)
	$(foreach p,$(patsubst %$X,%,$(filter %$X,$(ALL_PROGRAMS) $(BUILT_INS) $(OUTPUT)perf$X)), $(RM) '$(DESTDIR_SQ)$(perfexec_instdir_SQ)/$p';)
endif
endif

install-doc:
	$(MAKE) -C Documentation install

install-man:
	$(MAKE) -C Documentation install-man

install-html:
	$(MAKE) -C Documentation install-html

install-info:
	$(MAKE) -C Documentation install-info

install-pdf:
	$(MAKE) -C Documentation install-pdf

quick-install-doc:
	$(MAKE) -C Documentation quick-install

quick-install-man:
	$(MAKE) -C Documentation quick-install-man

quick-install-html:
	$(MAKE) -C Documentation quick-install-html


### Maintainer's dist rules
#
# None right now
#
#
# perf.spec: perf.spec.in
#	sed -e 's/@@VERSION@@/$(PERF_VERSION)/g' < $< > $@+
#	mv $@+ $@
#
# PERF_TARNAME=perf-$(PERF_VERSION)
# dist: perf.spec perf-archive$(X) configure
#	./perf-archive --format=tar \
#		--prefix=$(PERF_TARNAME)/ HEAD^{tree} > $(PERF_TARNAME).tar
#	@mkdir -p $(PERF_TARNAME)
#	@cp perf.spec configure $(PERF_TARNAME)
#	@echo $(PERF_VERSION) > $(PERF_TARNAME)/version
#	$(TAR) rf $(PERF_TARNAME).tar \
#		$(PERF_TARNAME)/perf.spec \
#		$(PERF_TARNAME)/configure \
#		$(PERF_TARNAME)/version
#	@$(RM) -r $(PERF_TARNAME)
#	gzip -f -9 $(PERF_TARNAME).tar
#
# htmldocs = perf-htmldocs-$(PERF_VERSION)
# manpages = perf-manpages-$(PERF_VERSION)
# dist-doc:
#	$(RM) -r .doc-tmp-dir
#	mkdir .doc-tmp-dir
#	$(MAKE) -C Documentation WEBDOC_DEST=../.doc-tmp-dir install-webdoc
#	cd .doc-tmp-dir && $(TAR) cf ../$(htmldocs).tar .
#	gzip -n -9 -f $(htmldocs).tar
#	:
#	$(RM) -r .doc-tmp-dir
#	mkdir -p .doc-tmp-dir/man1 .doc-tmp-dir/man5 .doc-tmp-dir/man7
#	$(MAKE) -C Documentation DESTDIR=./ \
#		man1dir=../.doc-tmp-dir/man1 \
#		man5dir=../.doc-tmp-dir/man5 \
#		man7dir=../.doc-tmp-dir/man7 \
#		install
#	cd .doc-tmp-dir && $(TAR) cf ../$(manpages).tar .
#	gzip -n -9 -f $(manpages).tar
#	$(RM) -r .doc-tmp-dir
#
# rpm: dist
#	$(RPMBUILD) -ta $(PERF_TARNAME).tar.gz

### Cleaning rules

distclean: clean
#	$(RM) configure

clean:
	$(RM) *.o */*.o */*/*.o */*/*/*.o $(LIB_FILE)
	$(RM) $(ALL_PROGRAMS) $(BUILT_INS) perf$X
	$(RM) $(TEST_PROGRAMS)
	$(RM) *.spec *.pyc *.pyo */*.pyc */*.pyo $(OUTPUT)common-cmds.h TAGS tags cscope*
	$(RM) -r autom4te.cache
	$(RM) config.log config.mak.autogen config.mak.append config.status config.cache
	$(RM) -r $(PERF_TARNAME) .doc-tmp-dir
	$(RM) $(PERF_TARNAME).tar.gz perf-core_$(PERF_VERSION)-*.tar.gz
	$(RM) $(htmldocs).tar.gz $(manpages).tar.gz
	$(MAKE) -C Documentation/ clean
	$(RM) $(OUTPUT)PERF-VERSION-FILE $(OUTPUT)PERF-CFLAGS $(OUTPUT)PERF-BUILD-OPTIONS

.PHONY: all install clean strip
.PHONY: shell_compatibility_test please_set_SHELL_PATH_to_a_more_modern_shell
.PHONY: .FORCE-PERF-VERSION-FILE TAGS tags cscope .FORCE-PERF-CFLAGS
.PHONY: .FORCE-PERF-BUILD-OPTIONS

### Make sure built-ins do not have dups and listed in perf.c
#
check-builtins::
	./check-builtins.sh

### Test suite coverage testing
#
# None right now
#
# .PHONY: coverage coverage-clean coverage-build coverage-report
#
# coverage:
#	$(MAKE) coverage-build
#	$(MAKE) coverage-report
#
# coverage-clean:
#	rm -f *.gcda *.gcno
#
# COVERAGE_CFLAGS = $(CFLAGS) -O0 -ftest-coverage -fprofile-arcs
# COVERAGE_LDFLAGS = $(CFLAGS)  -O0 -lgcov
#
# coverage-build: coverage-clean
#	$(MAKE) CFLAGS="$(COVERAGE_CFLAGS)" LDFLAGS="$(COVERAGE_LDFLAGS)" all
#	$(MAKE) CFLAGS="$(COVERAGE_CFLAGS)" LDFLAGS="$(COVERAGE_LDFLAGS)" \
#		-j1 test
#
# coverage-report:
#	gcov -b *.c */*.c
#	grep '^function.*called 0 ' *.c.gcov */*.c.gcov \
#		| sed -e 's/\([^:]*\)\.gcov: *function \([^ ]*\) called.*/\1: \2/' \
#		| tee coverage-untested-functions<|MERGE_RESOLUTION|>--- conflicted
+++ resolved
@@ -567,9 +567,6 @@
 		# Fedora has /usr/include/slang/slang.h, but ubuntu /usr/include/slang.h
 		BASIC_CFLAGS += -I/usr/include/slang
 		EXTLIBS += -lnewt -lslang
-<<<<<<< HEAD
-		LIB_OBJS += $(OUTPUT)util/newt.o
-=======
 		LIB_OBJS += $(OUTPUT)util/ui/setup.o
 		LIB_OBJS += $(OUTPUT)util/ui/browser.o
 		LIB_OBJS += $(OUTPUT)util/ui/browsers/annotate.o
@@ -584,7 +581,6 @@
 		LIB_H += util/ui/libslang.h
 		LIB_H += util/ui/progress.h
 		LIB_H += util/ui/util.h
->>>>>>> 56385a12
 	endif
 endif
 
