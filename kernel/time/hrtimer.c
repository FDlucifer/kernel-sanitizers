--- conflicted
+++ resolved
@@ -1157,14 +1157,9 @@
 		cpu_base = READ_ONCE(timer->base->cpu_base);
 		seq = raw_read_seqcount_begin(&cpu_base->seq);
 
-<<<<<<< HEAD
-		if (timer->state != HRTIMER_STATE_INACTIVE ||
-		    cpu_base->running == timer) {
+		if (READ_ONCE(timer->state) != HRTIMER_STATE_INACTIVE ||
+		    READ_ONCE(cpu_base->running) == timer) {
 			read_seqcount_cancel(&cpu_base->seq);
-=======
-		if (READ_ONCE(timer->state) != HRTIMER_STATE_INACTIVE ||
-		    READ_ONCE(cpu_base->running) == timer)
->>>>>>> fda799e8
 			return true;
 		}
 
