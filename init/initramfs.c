// SPDX-License-Identifier: GPL-2.0
#include <linux/init.h>
#include <linux/fs.h>
#include <linux/slab.h>
#include <linux/types.h>
#include <linux/fcntl.h>
#include <linux/delay.h>
#include <linux/string.h>
#include <linux/dirent.h>
#include <linux/syscalls.h>
#include <linux/utime.h>
#include <linux/file.h>

static ssize_t __init xwrite(int fd, const char *p, size_t count)
{
	ssize_t out = 0;

	/* sys_write only can write MAX_RW_COUNT aka 2G-4K bytes at most */
	while (count) {
		ssize_t rv = ksys_write(fd, p, count);

		if (rv < 0) {
			if (rv == -EINTR || rv == -EAGAIN)
				continue;
			return out ? out : rv;
		} else if (rv == 0)
			break;

		p += rv;
		out += rv;
		count -= rv;
	}

	return out;
}

static __initdata char *message;
static void __init error(char *x)
{
	if (!message)
		message = x;
}

/* link hash */

#define N_ALIGN(len) ((((len) + 1) & ~3) + 2)

static __initdata struct hash {
	int ino, minor, major;
	umode_t mode;
	struct hash *next;
	char name[N_ALIGN(PATH_MAX)];
} *head[32];

static inline int hash(int major, int minor, int ino)
{
	unsigned long tmp = ino + minor + (major << 3);
	tmp += tmp >> 5;
	return tmp & 31;
}

static char __init *find_link(int major, int minor, int ino,
			      umode_t mode, char *name)
{
	struct hash **p, *q;
	for (p = head + hash(major, minor, ino); *p; p = &(*p)->next) {
		if ((*p)->ino != ino)
			continue;
		if ((*p)->minor != minor)
			continue;
		if ((*p)->major != major)
			continue;
		if (((*p)->mode ^ mode) & S_IFMT)
			continue;
		return (*p)->name;
	}
	q = kmalloc(sizeof(struct hash), GFP_KERNEL);
	if (!q)
		panic("can't allocate link hash entry");
	q->major = major;
	q->minor = minor;
	q->ino = ino;
	q->mode = mode;
	strcpy(q->name, name);
	q->next = NULL;
	*p = q;
	return NULL;
}

static void __init free_hash(void)
{
	struct hash **p, *q;
	for (p = head; p < head + 32; p++) {
		while (*p) {
			q = *p;
			*p = q->next;
			kfree(q);
		}
	}
}

static long __init do_utime(char *filename, time64_t mtime)
{
	struct timespec64 t[2];

	t[0].tv_sec = mtime;
	t[0].tv_nsec = 0;
	t[1].tv_sec = mtime;
	t[1].tv_nsec = 0;

	return do_utimes(AT_FDCWD, filename, t, AT_SYMLINK_NOFOLLOW);
}

static __initdata LIST_HEAD(dir_list);
struct dir_entry {
	struct list_head list;
	char *name;
	time64_t mtime;
};

static void __init dir_add(const char *name, time64_t mtime)
{
	struct dir_entry *de = kmalloc(sizeof(struct dir_entry), GFP_KERNEL);
	if (!de)
		panic("can't allocate dir_entry buffer");
	INIT_LIST_HEAD(&de->list);
	de->name = kstrdup(name, GFP_KERNEL);
	de->mtime = mtime;
	list_add(&de->list, &dir_list);
}

static void __init dir_utime(void)
{
	struct dir_entry *de, *tmp;
	list_for_each_entry_safe(de, tmp, &dir_list, list) {
		list_del(&de->list);
		do_utime(de->name, de->mtime);
		kfree(de->name);
		kfree(de);
	}
}

static __initdata time64_t mtime;

/* cpio header parsing */

static __initdata unsigned long ino, major, minor, nlink;
static __initdata umode_t mode;
static __initdata unsigned long body_len, name_len;
static __initdata uid_t uid;
static __initdata gid_t gid;
static __initdata unsigned rdev;

static void __init parse_header(char *s)
{
	unsigned long parsed[12];
	char buf[9];
	int i;

	buf[8] = '\0';
	for (i = 0, s += 6; i < 12; i++, s += 8) {
		memcpy(buf, s, 8);
		parsed[i] = simple_strtoul(buf, NULL, 16);
	}
	ino = parsed[0];
	mode = parsed[1];
	uid = parsed[2];
	gid = parsed[3];
	nlink = parsed[4];
	mtime = parsed[5]; /* breaks in y2106 */
	body_len = parsed[6];
	major = parsed[7];
	minor = parsed[8];
	rdev = new_encode_dev(MKDEV(parsed[9], parsed[10]));
	name_len = parsed[11];
}

/* FSM */

static __initdata enum state {
	Start,
	Collect,
	GotHeader,
	SkipIt,
	GotName,
	CopyFile,
	GotSymlink,
	Reset
} state, next_state;

static __initdata char *victim;
static unsigned long byte_count __initdata;
static __initdata loff_t this_header, next_header;

static inline void __init eat(unsigned n)
{
	victim += n;
	this_header += n;
	byte_count -= n;
}

static __initdata char *vcollected;
static __initdata char *collected;
static long remains __initdata;
static __initdata char *collect;

static void __init read_into(char *buf, unsigned size, enum state next)
{
	if (byte_count >= size) {
		collected = victim;
		eat(size);
		state = next;
	} else {
		collect = collected = buf;
		remains = size;
		next_state = next;
		state = Collect;
	}
}

static __initdata char *header_buf, *symlink_buf, *name_buf;

static int __init do_start(void)
{
	read_into(header_buf, 110, GotHeader);
	return 0;
}

static int __init do_collect(void)
{
	unsigned long n = remains;
	if (byte_count < n)
		n = byte_count;
	memcpy(collect, victim, n);
	eat(n);
	collect += n;
	if ((remains -= n) != 0)
		return 1;
	state = next_state;
	return 0;
}

static int __init do_header(void)
{
	if (memcmp(collected, "070707", 6)==0) {
		error("incorrect cpio method used: use -H newc option");
		return 1;
	}
	if (memcmp(collected, "070701", 6)) {
		error("no cpio magic");
		return 1;
	}
	parse_header(collected);
	next_header = this_header + N_ALIGN(name_len) + body_len;
	next_header = (next_header + 3) & ~3;
	state = SkipIt;
	if (name_len <= 0 || name_len > PATH_MAX)
		return 0;
	if (S_ISLNK(mode)) {
		if (body_len > PATH_MAX)
			return 0;
		collect = collected = symlink_buf;
		remains = N_ALIGN(name_len) + body_len;
		next_state = GotSymlink;
		state = Collect;
		return 0;
	}
	if (S_ISREG(mode) || !body_len)
		read_into(name_buf, N_ALIGN(name_len), GotName);
	return 0;
}

static int __init do_skip(void)
{
	if (this_header + byte_count < next_header) {
		eat(byte_count);
		return 1;
	} else {
		eat(next_header - this_header);
		state = next_state;
		return 0;
	}
}

static int __init do_reset(void)
{
	while (byte_count && *victim == '\0')
		eat(1);
	if (byte_count && (this_header & 3))
		error("broken padding");
	return 1;
}

static void __init clean_path(char *path, umode_t fmode)
{
	struct kstat st;

	if (!vfs_lstat(path, &st) && (st.mode ^ fmode) & S_IFMT) {
		if (S_ISDIR(st.mode))
			ksys_rmdir(path);
		else
			ksys_unlink(path);
	}
}

static int __init maybe_link(void)
{
	if (nlink >= 2) {
		char *old = find_link(major, minor, ino, mode, collected);
		if (old) {
			clean_path(collected, 0);
			return (ksys_link(old, collected) < 0) ? -1 : 1;
		}
	}
	return 0;
}

static __initdata int wfd;

static int __init do_name(void)
{
	state = SkipIt;
	next_state = Reset;
	if (strcmp(collected, "TRAILER!!!") == 0) {
		free_hash();
		return 0;
	}
	clean_path(collected, mode);
	if (S_ISREG(mode)) {
		int ml = maybe_link();
		if (ml >= 0) {
			int openflags = O_WRONLY|O_CREAT;
			if (ml != 1)
				openflags |= O_TRUNC;
			wfd = ksys_open(collected, openflags, mode);

			if (wfd >= 0) {
				ksys_fchown(wfd, uid, gid);
				ksys_fchmod(wfd, mode);
				if (body_len)
					ksys_ftruncate(wfd, body_len);
				vcollected = kstrdup(collected, GFP_KERNEL);
				state = CopyFile;
			}
		}
	} else if (S_ISDIR(mode)) {
		ksys_mkdir(collected, mode);
		ksys_chown(collected, uid, gid);
		ksys_chmod(collected, mode);
		dir_add(collected, mtime);
	} else if (S_ISBLK(mode) || S_ISCHR(mode) ||
		   S_ISFIFO(mode) || S_ISSOCK(mode)) {
		if (maybe_link() == 0) {
			ksys_mknod(collected, mode, rdev);
			ksys_chown(collected, uid, gid);
			ksys_chmod(collected, mode);
			do_utime(collected, mtime);
		}
	}
	return 0;
}

static int __init do_copy(void)
{
	if (byte_count >= body_len) {
		if (xwrite(wfd, victim, body_len) != body_len)
			error("write error");
		ksys_close(wfd);
		do_utime(vcollected, mtime);
		kfree(vcollected);
		eat(body_len);
		state = SkipIt;
		return 0;
	} else {
		if (xwrite(wfd, victim, byte_count) != byte_count)
			error("write error");
		body_len -= byte_count;
		eat(byte_count);
		return 1;
	}
}

static int __init do_symlink(void)
{
	collected[N_ALIGN(name_len) + body_len] = '\0';
	clean_path(collected, 0);
	ksys_symlink(collected + N_ALIGN(name_len), collected);
	ksys_lchown(collected, uid, gid);
	do_utime(collected, mtime);
	state = SkipIt;
	next_state = Reset;
	return 0;
}

static __initdata int (*actions[])(void) = {
	[Start]		= do_start,
	[Collect]	= do_collect,
	[GotHeader]	= do_header,
	[SkipIt]	= do_skip,
	[GotName]	= do_name,
	[CopyFile]	= do_copy,
	[GotSymlink]	= do_symlink,
	[Reset]		= do_reset,
};

static long __init write_buffer(char *buf, unsigned long len)
{
	byte_count = len;
	victim = buf;

	while (!actions[state]())
		;
	return len - byte_count;
}

static long __init flush_buffer(void *bufv, unsigned long len)
{
	char *buf = (char *) bufv;
	long written;
	long origLen = len;
	if (message)
		return -1;
	while ((written = write_buffer(buf, len)) < len && !message) {
		char c = buf[written];
		if (c == '0') {
			buf += written;
			len -= written;
			state = Start;
		} else if (c == 0) {
			buf += written;
			len -= written;
			state = Reset;
		} else
			error("junk within compressed archive");
	}
	return origLen;
}

static unsigned long my_inptr; /* index of next byte to be processed in inbuf */

#include <linux/decompress/generic.h>

static char * __init unpack_to_rootfs(char *buf, unsigned long len)
{
	long written;
	decompress_fn decompress;
	const char *compress_name;
	static __initdata char msg_buf[64];

	header_buf = kmalloc(110, GFP_KERNEL);
	symlink_buf = kmalloc(PATH_MAX + N_ALIGN(PATH_MAX) + 1, GFP_KERNEL);
	name_buf = kmalloc(N_ALIGN(PATH_MAX), GFP_KERNEL);

	if (!header_buf || !symlink_buf || !name_buf)
		panic("can't allocate buffers");

	state = Start;
	this_header = 0;
	message = NULL;
	while (!message && len) {
		loff_t saved_offset = this_header;
		if (*buf == '0' && !(this_header & 3)) {
			state = Start;
			written = write_buffer(buf, len);
			buf += written;
			len -= written;
			continue;
		}
		if (!*buf) {
			buf++;
			len--;
			this_header++;
			continue;
		}
		this_header = 0;
		decompress = decompress_method(buf, len, &compress_name);
		pr_debug("Detected %s compressed data\n", compress_name);
		if (decompress) {
			int res = decompress(buf, len, NULL, flush_buffer, NULL,
				   &my_inptr, error);
			if (res)
				error("decompressor failed");
		} else if (compress_name) {
			if (!message) {
				snprintf(msg_buf, sizeof msg_buf,
					 "compression method %s not configured",
					 compress_name);
				message = msg_buf;
			}
		} else
			error("invalid magic at start of compressed archive");
		if (state != Reset)
			error("junk at the end of compressed archive");
		this_header = saved_offset + my_inptr;
		buf += my_inptr;
		len -= my_inptr;
	}
	dir_utime();
	kfree(name_buf);
	kfree(symlink_buf);
	kfree(header_buf);
	return message;
}

static int __initdata do_retain_initrd;

static int __init retain_initrd_param(char *str)
{
	if (*str)
		return 0;
	do_retain_initrd = 1;
	return 1;
}
__setup("retain_initrd", retain_initrd_param);

#ifdef CONFIG_ARCH_HAS_KEEPINITRD
static int __init keepinitrd_setup(char *__unused)
{
	do_retain_initrd = 1;
	return 1;
}
__setup("keepinitrd", keepinitrd_setup);
#endif

extern char __initramfs_start[];
extern unsigned long __initramfs_size;
#include <linux/initrd.h>
#include <linux/kexec.h>

void __weak free_initrd_mem(unsigned long start, unsigned long end)
{
	free_reserved_area((void *)start, (void *)end, POISON_FREE_INITMEM,
			"initrd");
}

#ifdef CONFIG_KEXEC_CORE
static bool kexec_free_initrd(void)
{
	unsigned long crashk_start = (unsigned long)__va(crashk_res.start);
	unsigned long crashk_end   = (unsigned long)__va(crashk_res.end);

	/*
	 * If the initrd region is overlapped with crashkernel reserved region,
	 * free only memory that is not part of crashkernel region.
	 */
	if (initrd_start >= crashk_end || initrd_end <= crashk_start)
		return false;

	/*
	 * Initialize initrd memory region since the kexec boot does not do.
	 */
	memset((void *)initrd_start, 0, initrd_end - initrd_start);
	if (initrd_start < crashk_start)
		free_initrd_mem(initrd_start, crashk_start);
	if (initrd_end > crashk_end)
		free_initrd_mem(crashk_end, initrd_end);
	return true;
}
#else
static inline bool kexec_free_initrd(void)
{
	return false;
}
#endif /* CONFIG_KEXEC_CORE */

#ifdef CONFIG_BLK_DEV_RAM
#define BUF_SIZE 1024
static void __init clean_rootfs(void)
{
	int fd;
	void *buf;
	struct linux_dirent64 *dirp;
	int num;

	fd = ksys_open("/", O_RDONLY, 0);
	WARN_ON(fd < 0);
	if (fd < 0)
		return;
	buf = kzalloc(BUF_SIZE, GFP_KERNEL);
	WARN_ON(!buf);
	if (!buf) {
		ksys_close(fd);
		return;
	}

	dirp = buf;
	num = ksys_getdents64(fd, dirp, BUF_SIZE);
	while (num > 0) {
		while (num > 0) {
			struct kstat st;
			int ret;

			ret = vfs_lstat(dirp->d_name, &st);
			WARN_ON_ONCE(ret);
			if (!ret) {
				if (S_ISDIR(st.mode))
					ksys_rmdir(dirp->d_name);
				else
					ksys_unlink(dirp->d_name);
			}

			num -= dirp->d_reclen;
			dirp = (void *)dirp + dirp->d_reclen;
		}
		dirp = buf;
		memset(buf, 0, BUF_SIZE);
		num = ksys_getdents64(fd, dirp, BUF_SIZE);
	}

	ksys_close(fd);
	kfree(buf);
}
#else
static inline void clean_rootfs(void)
{
}
#endif /* CONFIG_BLK_DEV_RAM */

#ifdef CONFIG_BLK_DEV_RAM
<<<<<<< HEAD
static void populate_initrd_image(char *err)
=======
static void __init populate_initrd_image(char *err)
>>>>>>> 4ff96fb5
{
	ssize_t written;
	int fd;

	unpack_to_rootfs(__initramfs_start, __initramfs_size);

	printk(KERN_INFO "rootfs image is not initramfs (%s); looks like an initrd\n",
			err);
	fd = ksys_open("/initrd.image", O_WRONLY | O_CREAT, 0700);
	if (fd < 0)
		return;

	written = xwrite(fd, (char *)initrd_start, initrd_end - initrd_start);
	if (written != initrd_end - initrd_start)
		pr_err("/initrd.image: incomplete write (%zd != %ld)\n",
		       written, initrd_end - initrd_start);
	ksys_close(fd);
}
#else
<<<<<<< HEAD
static void populate_initrd_image(char *err)
=======
static void __init populate_initrd_image(char *err)
>>>>>>> 4ff96fb5
{
	printk(KERN_EMERG "Initramfs unpacking failed: %s\n", err);
}
#endif /* CONFIG_BLK_DEV_RAM */

static int __init populate_rootfs(void)
{
	/* Load the built in initramfs */
	char *err = unpack_to_rootfs(__initramfs_start, __initramfs_size);
	if (err)
		panic("%s", err); /* Failed to decompress INTERNAL initramfs */

	if (!initrd_start || IS_ENABLED(CONFIG_INITRAMFS_FORCE))
		goto done;

	if (IS_ENABLED(CONFIG_BLK_DEV_RAM))
		printk(KERN_INFO "Trying to unpack rootfs image as initramfs...\n");
	else
		printk(KERN_INFO "Unpacking initramfs...\n");

	err = unpack_to_rootfs((char *)initrd_start, initrd_end - initrd_start);
	if (err) {
		clean_rootfs();
		populate_initrd_image(err);
	}

done:
	/*
	 * If the initrd region is overlapped with crashkernel reserved region,
	 * free only memory that is not part of crashkernel region.
	 */
	if (!do_retain_initrd && initrd_start && !kexec_free_initrd())
		free_initrd_mem(initrd_start, initrd_end);
	initrd_start = 0;
	initrd_end = 0;

	flush_delayed_fput();
	return 0;
}
rootfs_initcall(populate_rootfs);<|MERGE_RESOLUTION|>--- conflicted
+++ resolved
@@ -617,11 +617,7 @@
 #endif /* CONFIG_BLK_DEV_RAM */
 
 #ifdef CONFIG_BLK_DEV_RAM
-<<<<<<< HEAD
-static void populate_initrd_image(char *err)
-=======
 static void __init populate_initrd_image(char *err)
->>>>>>> 4ff96fb5
 {
 	ssize_t written;
 	int fd;
@@ -641,11 +637,7 @@
 	ksys_close(fd);
 }
 #else
-<<<<<<< HEAD
-static void populate_initrd_image(char *err)
-=======
 static void __init populate_initrd_image(char *err)
->>>>>>> 4ff96fb5
 {
 	printk(KERN_EMERG "Initramfs unpacking failed: %s\n", err);
 }
